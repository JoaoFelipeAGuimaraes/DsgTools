--- conflicted
+++ resolved
@@ -153,10 +153,6 @@
         layout.addWidget(scrollArea)
         layout.addWidget(buttons)
         self.setLayout(layout)
-<<<<<<< HEAD
-=======
-
->>>>>>> d8ac97d1
         if _firstWidget:
             _firstWidget.setFocus()
 
