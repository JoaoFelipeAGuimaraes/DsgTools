# -*- coding: utf-8 -*-
"""
/***************************************************************************
 DsgTools
                                 A QGIS plugin
 Brazilian Army Cartographic Production Tools
                              -------------------
        begin                : 2016-02-18
        git sha              : $Format:%H$
        copyright            : (C) 2016 by Luiz Andrade - Cartographic Engineer @ Brazilian Army
        email                : luiz.claudio@dsg.eb.mil.br
 ***************************************************************************/

/***************************************************************************
 *                                                                         *
 *   This program is free software; you can redistribute it and/or modify  *
 *   it under the terms of the GNU General Public License as published by  *
 *   the Free Software Foundation; either version 2 of the License, or     *
 *   (at your option) any later version.                                   *
 *                                                                         *
 ***************************************************************************/
"""
from qgis.core import QgsMessageLog, QgsFeature, QgsGeometry, QgsVertexId, QGis
import math
from math import pi
from DsgTools.ValidationTools.ValidationProcesses.validationProcess import ValidationProcess
from DsgTools.CustomWidgets.progressWidget import ProgressWidget
from DsgTools.GeometricTools.DsgGeometryHandler import DsgGeometryHandler

class IdentifyOutOfBoundsAnglesProcess(ValidationProcess):
    def __init__(self, postgisDb, iface, instantiating = False, withElements = True):
        """
        Constructor
        """
<<<<<<< HEAD
        super(IdentifyOutOfBoundsAnglesProcess, self).__init__(postgisDb, iface, instantiating, withElements)
=======
        super(IdentifyOutOfBoundsAnglesProcess,self).__init__(postgisDb, iface, instantiating)
>>>>>>> d568b0f8
        self.processAlias = self.tr('Identify Out Of Bounds Angles')
        self.geometryHandler = DsgGeometryHandler(iface, parent = iface.mapCanvas())
        
        if not self.instantiating:
            # getting tables with elements
            self.classesWithElemDict = self.abstractDb.getGeomColumnDictV2(primitiveFilter=['a', 'l'], withElements = withElements, excludeValidation = True)
            # adjusting process parameters
            interfaceDictList = []
            for key in self.classesWithElemDict:
                cat, lyrName, geom, geomType, tableType = key.split(',')
                interfaceDictList.append({self.tr('Category'):cat, self.tr('Layer Name'):lyrName, self.tr('Geometry\nColumn'):geom, self.tr('Geometry\nType'):geomType, self.tr('Layer\nType'):tableType})
            self.parameters = {'Angle': 10.0, 'Classes': interfaceDictList, 'Only Selected':False}
    
    def getOutOfBoundsAngleInPolygon(self, feat, geometry_column, part, angle, outOfBoundsList):
        for linearRing in part.asPolygon():
            linearRing = self.geometryHandler.getClockWiseList(linearRing)
            nVertex = len(linearRing)-1
            for i in xrange(nVertex):
                vertexAngle = (linearRing[i].azimuth(linearRing[(i-1)%nVertex]) - linearRing[i].azimuth(linearRing[(i+1)%nVertex]) + 360) % 360
                if vertexAngle % 360 < angle:
                    geomDict = {'angle':vertexAngle % 360  ,'feat_id':feat.id(), 'geometry_column': geometry_column, 'geom':QgsGeometry.fromPoint(linearRing[i])}
                    outOfBoundsList.append(geomDict)
                elif 360 - vertexAngle < angle:
                    geomDict = {'angle': (360 - vertexAngle)  ,'feat_id':feat.id(), 'geometry_column': geometry_column, 'geom':QgsGeometry.fromPoint(linearRing[i])}
                    outOfBoundsList.append(geomDict)
    
    def getOutOfBoundsAngleInLine(self, feat, geometry_column, part, angle, outOfBoundsList):
        line = part.asPolyline()
        nVertex = len(line)-1
        for i in xrange(1,nVertex):
            vertexAngle = (line[i].azimuth(line[(i-1)%nVertex]) - line[i].azimuth(line[(i+1)%nVertex]) + 360) % 360
            if vertexAngle % 360 < angle:
                geomDict = {'angle':vertexAngle % 360  ,'feat_id':feat.id(), 'geometry_column': geometry_column, 'geom':QgsGeometry.fromPoint(line[i])}
                outOfBoundsList.append(geomDict)
            elif 360 - vertexAngle < angle:
                geomDict = {'angle': (360 - vertexAngle)  ,'feat_id':feat.id(), 'geometry_column': geometry_column, 'geom':QgsGeometry.fromPoint(line[i])}
                outOfBoundsList.append(geomDict)
    
    def getOutOfBoundsAngle(self, feat, angle, geometry_column):
        outOfBoundsList = []
        geom = feat.geometry()
        for part in geom.asGeometryCollection():
            if part.type() == QGis.Polygon:
                self.getOutOfBoundsAngleInPolygon(feat, geometry_column, part, angle, outOfBoundsList)
            if part.type() == QGis.Line:
                self.getOutOfBoundsAngleInLine(feat, geometry_column, part, angle, outOfBoundsList)
            
        return outOfBoundsList
    
    def getOutOfBoundsAngleList(self, lyr, angle, geometry_column, onlySelected = False):
        featureList, size = self.getFeatures(lyr, onlySelected = onlySelected)
        outOfBoundsList = []
        for feat in featureList:
            outOfBoundsList += self.getOutOfBoundsAngle(feat, angle, geometry_column)
        return outOfBoundsList
    
    def buildAndRaiseOutOfBoundsFlag(self, tableSchema, tableName, flagLyr, geomDictList):
        """
        
        """
        featFlagList = []
        for geomDict in geomDictList:
            # reason = self.tr('Angle of {0} degrees is out of bound.').format(geomDict['angle'])
            reason = '{0}'.format(geomDict['angle'])
            newFlag = self.buildFlagFeature(flagLyr, self.processName, tableSchema, tableName, geomDict['feat_id'], geomDict['geometry_column'], geomDict['geom'], reason)
            featFlagList.append(newFlag)
        return self.raiseVectorFlags(flagLyr, featFlagList)


    def execute(self):
        """
        Reimplementation of the execute method from the parent class
        """
        QgsMessageLog.logMessage(self.tr('Starting ')+self.getName()+self.tr(' Process.'), "DSG Tools Plugin", QgsMessageLog.CRITICAL)
        try:
            self.setStatus(self.tr('Running'), 3) #now I'm running!
            self.abstractDb.deleteProcessFlags(self.getName()) #erase previous flags
            classesWithElem = self.parameters['Classes']
            self.startTimeCount()
            if len(classesWithElem) == 0:
                self.setStatus(self.tr('No classes selected!. Nothing to be done.'), 1) #Finished
                QgsMessageLog.logMessage(self.tr('No classes selected! Nothing to be done.'), "DSG Tools Plugin", QgsMessageLog.CRITICAL)
                return 1
            tol = self.parameters['Angle']
            error = False
            flagLyr = self.getFlagLyr(0)
            for key in classesWithElem:
                # preparation
                classAndGeom = self.classesWithElemDict[key]
                lyr = self.loadLayerBeforeValidationProcess(classAndGeom)
                # running the process
                localProgress = ProgressWidget(0, 1, self.tr('Running process on ')+classAndGeom['tableName'], parent=self.iface.mapCanvas())
                localProgress.step()
                result = self.getOutOfBoundsAngleList(lyr, tol, classAndGeom['geom'], onlySelected = self.parameters['Only Selected'])
                localProgress.step()
                
                # storing flags
                if len(result) > 0:
                    numberOfProblems = self.buildAndRaiseOutOfBoundsFlag(classAndGeom['tableSchema'], classAndGeom['tableName'], flagLyr, result)
                    QgsMessageLog.logMessage(str(numberOfProblems) + self.tr(' features from') + classAndGeom['tableName'] + self.tr(' have out of bounds angle(s). Check flags.'), "DSG Tools Plugin", QgsMessageLog.CRITICAL)
                else:
                    QgsMessageLog.logMessage(self.tr('There are no out of bounds angles on ') + classAndGeom['tableName'] + '.', "DSG Tools Plugin", QgsMessageLog.CRITICAL)
                self.logLayerTime(classAndGeom['tableSchema']+'.'+classAndGeom['tableName'])
            if error:
                self.setStatus(self.tr('There are features with angles out of bounds. Check log.'), 4) #Finished with errors
            else:
                self.setStatus(self.tr('There are no features with angles out of bounds.'), 1) #Finished
            return 1
        except Exception as e:
            QgsMessageLog.logMessage(':'.join(e.args), "DSG Tools Plugin", QgsMessageLog.CRITICAL)
            self.finishedWithError()
            return 0<|MERGE_RESOLUTION|>--- conflicted
+++ resolved
@@ -32,11 +32,7 @@
         """
         Constructor
         """
-<<<<<<< HEAD
         super(IdentifyOutOfBoundsAnglesProcess, self).__init__(postgisDb, iface, instantiating, withElements)
-=======
-        super(IdentifyOutOfBoundsAnglesProcess,self).__init__(postgisDb, iface, instantiating)
->>>>>>> d568b0f8
         self.processAlias = self.tr('Identify Out Of Bounds Angles')
         self.geometryHandler = DsgGeometryHandler(iface, parent = iface.mapCanvas())
         
