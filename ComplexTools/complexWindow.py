--- conflicted
+++ resolved
@@ -134,16 +134,10 @@
 
         complexClasses = []
         try:
-<<<<<<< HEAD
             complexClasses = self.abstractDb.listComplexClassesFromDatabase()
         except Exception as e:
             QMessageBox.critical(self.iface.mainWindow(), self.tr("Critical!"), e.args[0])
             QgsMessageLog.logMessage(e.args[0], 'DSG Tools Plugin', QgsMessageLog.CRITICAL)
-=======
-            complexClasses = self.widget.abstractDb.listComplexClassesFromDatabase()
-        except Exception as e:
-            QMessageBox.critical(self.iface.mainWindow(), self.tr("Critical!"), e.args[0])
->>>>>>> d7ec221f
 
         self.complexCombo.addItems(complexClasses)
 
@@ -304,10 +298,7 @@
                 layer.dataProvider().changeAttributeValues({int(id):attrs})
         except Exception as e:
             QMessageBox.critical(self.iface.mainWindow(), self.tr("Critical!"), e.args[0])
-<<<<<<< HEAD
             QgsMessageLog.logMessage(e.args[0], 'DSG Tools Plugin', QgsMessageLog.CRITICAL)
-=======
->>>>>>> d7ec221f
 
     @pyqtSlot(bool)
     def on_disassociatePushButton_clicked(self):
@@ -342,11 +333,7 @@
         except Exception as e:
             QMessageBox.critical(self.iface.mainWindow(), self.tr('Critical'), self.tr('A problem occurred! Check log for details.'))
             QgsMessageLog.logMessage(e.args[0], 'DSG Tools Plugin', QgsMessageLog.CRITICAL)
-<<<<<<< HEAD
             
-=======
-
->>>>>>> d7ec221f
         for name in associatedDict.keys():
             for complex_uuid in associatedDict[name].keys():
                 self.addAssociatedFeature(complex, name, complex_uuid, None, None)
