--- conflicted
+++ resolved
@@ -65,11 +65,7 @@
         if self.versionCombo.currentText() == '2.1.3':
             edgvPath = os.path.join(currentPath, '..', 'DbTools', 'SpatialiteTool', 'template', '213', 'seed_edgv213.sqlite')
         elif self.versionCombo.currentText() == 'FTer_2a_Ed':
-<<<<<<< HEAD
             edgvPath = os.path.join(currentPath, '..', 'DbTools', 'SpatialiteTool', 'template', 'FTer_2a_Ed', 'seed_edgvfter_2a_ed.sqlite')
-=======
-            edgvPath = os.path.join(currentPath, '..', 'DbTools', 'SpatialiteTool', 'template', 'FTer_2a_Ed', 'seed_edgvFTer2aEd.sqlite')
->>>>>>> d7ec221f
 
         self.abstractDb = self.abstractDbFactory.createDbFactory('QSQLITE')
         if not self.abstractDb:
