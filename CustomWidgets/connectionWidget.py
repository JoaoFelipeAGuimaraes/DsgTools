--- conflicted
+++ resolved
@@ -151,11 +151,7 @@
                 self.setCRS()
         except Exception as e:
             self.problemOccurred.emit(self.tr('A problem occurred! Check log for details.'))
-<<<<<<< HEAD
             QgsMessageLog.logMessage(e.args[0], "DSG Tools Plugin", QgsMessageLog.CRITICAL)   
-=======
-            QgsMessageLog.logMessage(e.args[0], "DSG Tools Plugin", QgsMessageLog.CRITICAL)    
->>>>>>> d7ec221f
 
     def setCRS(self):
         try:
