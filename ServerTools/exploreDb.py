--- conflicted
+++ resolved
@@ -63,11 +63,7 @@
             dbList = self.serverWidget.abstractDb.getEDGVDbsFromServer()
         except Exception as e:
             QMessageBox.critical(self, self.tr('Critical!'), e.args[0])
-<<<<<<< HEAD
 
-=======
-            
->>>>>>> d7ec221f
         dbList.sort()
         for (dbname, dbversion) in dbList:
             item = QListWidgetItem(self.dbListWidget)
@@ -117,18 +113,9 @@
             candidateUserList = self.localDb.getUsers()
         except Exception as e:
             QMessageBox.critical(self, self.tr('Critical!'), e.args[0])
-<<<<<<< HEAD
 
-=======
-            
->>>>>>> d7ec221f
         for candidate in candidateUserList:
-            installed,assigned = [], []
-            try:
-                installed,assigned = self.localDb.getUserRelatedRoles(candidate)
-            except Exception as e:
-                QMessageBox.critical(self, self.tr('Critical!'), e.args[0])
-
+            installed,assigned = self.localDb.getUserRelatedRoles(candidate)
             if len(assigned)>0:
                 userItem = self.createItem(self.treeWidget.invisibleRootItem(), candidate,0)
                 for perm in assigned:
@@ -144,21 +131,13 @@
     def showAssignedProperties(self):
         permission = self.treeWidget.currentItem().text(1)
         dbname = self.dbListWidget.currentItem().text().split(' ')[0]
-<<<<<<< HEAD
 
-=======
-        
->>>>>>> d7ec221f
         permissionsDict = dict()
         try:
             permissionsDict = self.localDb.getRolePrivileges(permission, dbname)
         except Exception as e:
             QMessageBox.critical(self, self.tr('Critical!'), e.args[0])
-<<<<<<< HEAD
 
-=======
-            
->>>>>>> d7ec221f
         dlg = PermissionProperties(permissionsDict)
         dlg.exec_()
     
