# -*- coding: utf-8 -*-
"""
/***************************************************************************
 DsgTools
                                 A QGIS plugin
 Brazilian Army Cartographic Production Tools
                              -------------------
        begin                : 2014-10-09
        git sha              : $Format:%H$
        copyright            : (C) 2014 by Luiz Andrade - Cartographic Engineer @ Brazilian Army
        mod history          : 2015-04-12 by Philipe Borba - Cartographic Engineer @ Brazilian Army
        email                : luiz.claudio@dsg.eb.mil.br
 ***************************************************************************/

/***************************************************************************
 *                                                                         *
 *   This program is free software; you can redistribute it and/or modify  *
 *   it under the terms of the GNU General Public License as published by  *
 *   the Free Software Foundation; either version 2 of the License, or     *
 *   (at your option) any later version.                                   *
 *                                                                         *
 ***************************************************************************/
"""
from PyQt4.QtCore import *
from PyQt4.QtGui import *

import os.path
import sys

# Initialize Qt resources from file resources_rc.py
import resources_rc

currentPath = os.path.dirname(__file__)
sys.path.append(os.path.abspath(os.path.dirname(__file__)))

from DsgTools.LayerTools.load_by_class import LoadByClass
from DsgTools.LayerTools.load_by_category import LoadByCategory
from DsgTools.LayerTools.loadAuxStruct import LoadAuxStruct
from DsgTools.LayerTools.ui_create_inom_dialog import CreateInomDialog
from DsgTools.DbTools.SpatialiteTool.cria_spatialite_dialog import CriaSpatialiteDialog
from DsgTools.DbTools.PostGISTool.postgisDBTool import PostgisDBTool
from DsgTools.ComplexTools.complexWindow import ComplexWindow
from DsgTools.ServerTools.viewServers import ViewServers
from DsgTools.ServerTools.exploreDb import ExploreDb
from DsgTools.ImageTools.processingTools import ProcessingTools
from DsgTools.ProcessingTools.processManager import ProcessManager
from DsgTools.BDGExTools.BDGExTools import BDGExTools
from DsgTools.InventoryTools.inventoryTools import InventoryTools
from DsgTools.ToolboxTools.models_and_scripts_installer import ModelsAndScriptsInstaller
from DsgTools.UserTools.profile_editor import ProfileEditor
from DsgTools.UserTools.assign_profiles import AssignProfiles
from DsgTools.UserTools.user_profiles import ManageUserProfiles
from DsgTools.ConversionTools.convert_database import ConvertDatabase
from DsgTools.aboutdialog import AboutDialog
from DsgTools.VectorTools.calc_contour import CalcContour
from DsgTools.AttributeTools.code_list import CodeList
<<<<<<< HEAD
from DsgTools.AttributeTools.attributes_viewer import AttributesViewer
=======
from DsgTools.ValidationTools.validation_toolbox import ValidationToolbox
>>>>>>> d7ec221f
from qgis.utils import showPluginHelp
from DsgTools.AttributeTools.attributes_viewer import AttributesViewer

class DsgTools:
    """QGIS Plugin Implementation."""

    def __init__(self, iface):
        """Constructor.

        :param iface: An interface instance that will be passed to this class
            which provides the hook by which you can manipulate the QGIS
            application at run time.
        :type iface: QgsInterface
        """
        # Save reference to the QGIS interface
        self.iface = iface
        # initialize plugin directory
        self.plugin_dir = os.path.dirname(__file__)
        # initialize locale
        locale = QSettings().value('locale/userLocale')[0:2]
        locale_path = os.path.join(
            self.plugin_dir,
            'i18n',
            'DsgTools_{}.qm'.format(locale))

        if os.path.exists(locale_path):
            self.translator = QTranslator()
            self.translator.load(locale_path)

            if qVersion() > '4.3.3':
                QCoreApplication.installTranslator(self.translator)

        # Create the dialog (after translation) and keep reference

        # Declare instance attributes
        self.actions = []
        self.menu = self.tr('&DSG Tools')
        # TODO: We are going to let the user set this up in a future iteration
        self.toolbar = self.iface.addToolBar(u'DsgTools')
        self.toolbar.setObjectName(u'DsgTools')

        self.dsgTools = None
        self.menuBar = self.iface.mainWindow().menuBar()

        #QDockWidgets
        self.complexWindow = ComplexWindow(iface)
        self.codeList = CodeList(iface)
<<<<<<< HEAD
        #self.attributesViewer = AttributesViewer(iface)
=======
        self.attributesViewer = AttributesViewer(iface)
        self.validationToolbox = ValidationToolbox(iface,self.codeList)
>>>>>>> d7ec221f
        self.contourDock = None

        self.processManager = ProcessManager(iface)

        self.BDGExTools = BDGExTools()

    # noinspection PyMethodMayBeStatic
    def tr(self, message):
        """Get the translation for a string using Qt translation API.

        We implement this ourselves since we do not inherit QObject.

        :param message: String for translation.
        :type message: str, QString

        :returns: Translated version of message.
        :rtype: QString
        """
        # noinspection PyTypeChecker,PyArgumentList,PyCallByClass
        return QCoreApplication.translate('DsgTools', message)


    def add_action(
        self,
        icon_path,
        text,
        callback,
        enabled_flag=True,
        add_to_menu=True,
        add_to_toolbar=True,
        status_tip=None,
        whats_this=None,
        parent=None):
        """Add a toolbar icon to the InaSAFE toolbar.

        :param icon_path: Path to the icon for this action. Can be a resource
            path (e.g. ':/plugins/foo/bar.png') or a normal file system path.
        :type icon_path: str

        :param text: Text that should be shown in menu items for this action.
        :type text: str

        :param callback: Function to be called when the action is triggered.
        :type callback: function

        :param enabled_flag: A flag indicating if the action should be enabled
            by default. Defaults to True.
        :type enabled_flag: bool

        :param add_to_menu: Flag indicating whether the action should also
            be added to the menu. Defaults to True.
        :type add_to_menu: bool

        :param add_to_toolbar: Flag indicating whether the action should also
            be added to the toolbar. Defaults to True.
        :type add_to_toolbar: bool

        :param status_tip: Optional text to show in a popup when mouse pointer
            hovers over the action.
        :type status_tip: str

        :param parent: Parent widget for the new action. Defaults None.
        :type parent: QWidget

        :param whats_this: Optional text to show in the status bar when the
            mouse pointer hovers over the action.

        :returns: The action that was created. Note that the action is also
            added to self.actions list.
        :rtype: QAction
        """

        icon = QIcon(icon_path)
        action = QAction(icon, text, parent)
        action.triggered.connect(callback)
        action.setEnabled(enabled_flag)

        if status_tip is not None:
            action.setStatusTip(status_tip)

        if whats_this is not None:
            action.setWhatsThis(whats_this)

        if add_to_toolbar:
            self.toolbar.addAction(action)

        if add_to_menu:
            self.iface.addPluginToMenu(
                self.menu,
                action)

        self.actions.append(action)

        return action

    def addMenu(self, parent, name, title, icon_path):
        child = QMenu(parent)
        child.setObjectName(name)
        child.setTitle(self.tr(title))
        child.setIcon(QIcon(icon_path))
        parent.addMenu(child)
        return child

    def createToolButton(self, parent, text):
        button = QToolButton(parent)
        button.setObjectName(text)
        button.setToolButtonStyle(Qt.ToolButtonIconOnly)
        button.setPopupMode(QToolButton.MenuButtonPopup)
        parent.addWidget(button)
        return button

    def initGui(self):
        """Create the menu entries and toolbar icons inside the QGIS GUI."""

        self.dsgTools = QMenu(self.iface.mainWindow())
        self.dsgTools.setObjectName(u'DsgTools')
        self.dsgTools.setTitle(self.tr('DSG Tools'))

        self.menuBar.insertMenu(self.iface.firstRightStandardMenu().menuAction(), self.dsgTools)

        #Sub menus
        server = self.addMenu(self.dsgTools, u'server', self.tr('Server Catalog'),':/plugins/DsgTools/icons/server.png')
        database = self.addMenu(self.dsgTools, u'database', self.tr('Database Tools'),':/plugins/DsgTools/icons/database.png')
        layers = self.addMenu(self.dsgTools, u'layers', self.tr('Layer Tools'),':/plugins/DsgTools/icons/layers.png')
        bdgex = self.addMenu(self.dsgTools, u'bdgex', self.tr('BDGEx'),':/plugins/DsgTools/icons/eb.png')
        vectortools = self.addMenu(self.dsgTools, u'vectortools', self.tr('Vector Tools'),':/plugins/DsgTools/icons/vectortools.png')
        validationtools = self.addMenu(self.dsgTools, u'validationtools', self.tr('Validation Tools'),':/plugins/DsgTools/icons/database.png')
        topocharts = self.addMenu(bdgex, u'topocharts', self.tr('Topographic Charts'),':/plugins/DsgTools/icons/eb.png')
        coverageLyr = self.addMenu(bdgex, u'coverageLyr', self.tr('Coverage Layers'),':/plugins/DsgTools/icons/eb.png')
        indexes = self.addMenu(bdgex, u'indexes', self.tr('Product Indexes'),':/plugins/DsgTools/icons/eb.png')
        rasterIndex = self.addMenu(indexes, u'rasterindex', self.tr('Topographic Charts'),':/plugins/DsgTools/icons/eb.png')
        vectorIndex = self.addMenu(indexes, u'vectorindex', self.tr('Vectorial Charts'),':/plugins/DsgTools/icons/eb.png')

        icon_path = ':/plugins/DsgTools/icons/eb.png'
        icon_path = ':/plugins/DsgTools/icons/eb.png'
        action = self.add_action(
            icon_path,
            text=self.tr('1:250,000'),
            callback=self.load250kLayer,
            parent=topocharts,
            add_to_menu=False,
            add_to_toolbar=False)
        topocharts.addAction(action)
        
        icon_path = ':/plugins/DsgTools/icons/eb.png'
        action = self.add_action(
            icon_path,
            text=self.tr('1:100,000'),
            callback=self.load100kLayer,
            parent=topocharts,
            add_to_menu=False,
            add_to_toolbar=False)
        topocharts.addAction(action)
        
        icon_path = ':/plugins/DsgTools/icons/eb.png'
        action = self.add_action(
            icon_path,
            text=self.tr('1:50,000'),
            callback=self.load50kLayer,
            parent=topocharts,
            add_to_menu=False,
            add_to_toolbar=False)
        topocharts.addAction(action)

        icon_path = ':/plugins/DsgTools/icons/eb.png'
        action = self.add_action(
            icon_path,
            text=self.tr('1:25,000'),
            callback=self.load25kLayer,
            parent=topocharts,
            add_to_menu=False,
            add_to_toolbar=False)
        topocharts.addAction(action)

        icon_path = ':/plugins/DsgTools/icons/eb.png'
        action = self.add_action(
            icon_path,
            text=self.tr('Landsat 7'),
            callback=self.loadLandsatLayer,
            parent=coverageLyr,
            add_to_menu=False,
            add_to_toolbar=False)
        coverageLyr.addAction(action)

        icon_path = ':/plugins/DsgTools/icons/eb.png'
        action = self.add_action(
            icon_path,
            text=self.tr('RapidEye'),
            callback=self.loadRapidEyeLayer,
            parent=coverageLyr,
            add_to_menu=False,
            add_to_toolbar=False)
        coverageLyr.addAction(action)

        icon_path = ':/plugins/DsgTools/icons/eb.png'
        action = self.add_action(
            icon_path,
            text=self.tr('1:250,000'),
            callback=self.load250kRasterIndex,
            parent=rasterIndex,
            add_to_menu=False,
            add_to_toolbar=False)
        rasterIndex.addAction(action)

        icon_path = ':/plugins/DsgTools/icons/eb.png'
        action = self.add_action(
            icon_path,
            text=self.tr('1:100,000'),
            callback=self.load100kRasterIndex,
            parent=rasterIndex,
            add_to_menu=False,
            add_to_toolbar=False)
        rasterIndex.addAction(action)

        icon_path = ':/plugins/DsgTools/icons/eb.png'
        action = self.add_action(
            icon_path,
            text=self.tr('1:50,000'),
            callback=self.load50kRasterIndex,
            parent=rasterIndex,
            add_to_menu=False,
            add_to_toolbar=False)
        rasterIndex.addAction(action)

        icon_path = ':/plugins/DsgTools/icons/eb.png'
        action = self.add_action(
            icon_path,
            text=self.tr('1:25,000'),
            callback=self.load25kRasterIndex,
            parent=rasterIndex,
            add_to_menu=False,
            add_to_toolbar=False)
        rasterIndex.addAction(action)

        icon_path = ':/plugins/DsgTools/icons/eb.png'
        action = self.add_action(
            icon_path,
            text=self.tr('1:250,000'),
            callback=self.load250kVectorIndex,
            parent=vectorIndex,
            add_to_menu=False,
            add_to_toolbar=False)
        vectorIndex.addAction(action)

        icon_path = ':/plugins/DsgTools/icons/eb.png'
        action = self.add_action(
            icon_path,
            text=self.tr('1:100,000'),
            callback=self.load100kVectorIndex,
            parent=vectorIndex,
            add_to_menu=False,
            add_to_toolbar=False)
        vectorIndex.addAction(action)

        icon_path = ':/plugins/DsgTools/icons/eb.png'
        action = self.add_action(
            icon_path,
            text=self.tr('1:50,000'),
            callback=self.load50kVectorIndex,
            parent=vectorIndex,
            add_to_menu=False,
            add_to_toolbar=False)
        vectorIndex.addAction(action)

        icon_path = ':/plugins/DsgTools/icons/eb.png'
        action = self.add_action(
            icon_path,
            text=self.tr('1:25,000'),
            callback=self.load25kVectorIndex,
            parent=vectorIndex,
            add_to_menu=False,
            add_to_toolbar=False)
        vectorIndex.addAction(action)

        icon_path = ':/plugins/DsgTools/icons/server.png'
        action = self.add_action(
            icon_path,
            text=self.tr('Configure Servers'),
            callback=self.viewServers,
            parent=server,
            add_to_menu=False,
            add_to_toolbar=False)
        server.addAction(action)

        icon_path = ':/plugins/DsgTools/icons/server.png'
        action = self.add_action(
            icon_path,
            text=self.tr('Explore Server'),
            callback=self.exploreDB,
            parent=server,
            add_to_menu=False,
            add_to_toolbar=False)
        server.addAction(action)

        icon_path = ':/plugins/DsgTools/icons/histogram.png'
        action = self.add_action(
            icon_path,
            text=self.tr('Image tools'),
            callback=self.showImageProcessor,
            parent=self.dsgTools,
            add_to_menu=False,
            add_to_toolbar=False)
        self.dsgTools.addAction(action)

        icon_path = ':/plugins/DsgTools/icons/inventory.png'
        action = self.add_action(
            icon_path,
            text=self.tr('Inventory tools'),
            callback=self.showInventoryTool,
            parent=self.dsgTools,
            add_to_menu=False,
            add_to_toolbar=False)
        self.dsgTools.addAction(action)

        icon_path = ':/plugins/DsgTools/icons/install.png'
        action = self.add_action(
            icon_path,
            text=self.tr('Models and Scripts Installer'),
            callback=self.installModelsAndScripts,
            parent=self.dsgTools,
            add_to_menu=False,
            add_to_toolbar=False)
        self.dsgTools.addAction(action)

        icon_path = ':/plugins/DsgTools/icons/install.png'
        action = self.add_action(
            icon_path,
            text=self.tr('Convert Database'),
            callback=self.showConvertDatabase,
            parent=self.dsgTools,
            add_to_menu=False,
            add_to_toolbar=False)
        self.dsgTools.addAction(action)

        icon_path = ':/plugins/DsgTools/icons/dsg.png'
        action = self.add_action(
            icon_path,
            text=self.tr('About'),
            callback=self.showAbout,
            parent=self.dsgTools,
            add_to_menu=False,
            add_to_toolbar=False)
        self.dsgTools.addAction(action)

        icon_path = ':/plugins/DsgTools/icons/help.png'
        action = self.add_action(
            icon_path,
            text=self.tr('Help'),
            callback=self.showHelp,
            parent=self.dsgTools,
            add_to_menu=False,
            add_to_toolbar=False)
        self.dsgTools.addAction(action)

        #QToolButtons
        self.databaseButton = self.createToolButton(self.toolbar, u'DatabaseTools')
        self.layerButton = self.createToolButton(self.toolbar, u'LayerTools')
        self.vectorButton = self.createToolButton(self.toolbar, u'VectorTools')

        icon_path = ':/plugins/DsgTools/icons/spatialite.png'
        action = self.add_action(
            icon_path,
            text=self.tr('Create Spatialite'),
            callback=self.createSpatialiteDatabase,
            parent=database,
            add_to_menu=False,
            add_to_toolbar=False)
        database.addAction(action)
        self.databaseButton.addAction(action)
        self.databaseButton.setDefaultAction(action)

        icon_path = ':/plugins/DsgTools/icons/postgis.png'
        action = self.add_action(
            icon_path,
            text=self.tr('Create PostGIS'),
            callback=self.createPostGISDatabase,
            parent=database,
            add_to_menu=False,
            add_to_toolbar=False)
        database.addAction(action)
        self.databaseButton.addAction(action)

        icon_path = ':/plugins/DsgTools/icons/manageUserProfiles.png'
        action = self.add_action(
            icon_path,
            text=self.tr('Manage User Permissions'),
            callback=self.manageUserProfiles,
            parent=database,
            add_to_menu=False,
            add_to_toolbar=False)
        database.addAction(action)
        self.databaseButton.addAction(action)

        icon_path = ':/plugins/DsgTools/icons/calccontour.png'
        action = self.add_action(
            icon_path,
            text=self.tr('Assign Contour Values'),
            callback=self.showCalcContour,
            parent=vectortools,
            add_to_menu=False,
            add_to_toolbar=False)
        vectortools.addAction(action)
        self.vectorButton.addAction(action)
        self.vectorButton.setDefaultAction(action)

        icon_path = ':/plugins/DsgTools/icons/database.png'
        action = self.add_action(
            icon_path,
            text=self.tr('Detect invalid geometry'),
            callback=self.detectInvalidGeom,
            parent=validationtools,
            add_to_menu=False,
            add_to_toolbar=False)
        validationtools.addAction(action)

        #User Permissions submenu
        permissions = self.addMenu(database, u'layers', self.tr('User Permissions Tools'),':/plugins/DsgTools/icons/profile.png')
        icon_path = ':/plugins/DsgTools/icons/profile.png'
        action = self.add_action(
            icon_path,
            text=self.tr('User Permissions Editor'),
            callback=self.showProfileEditor,
            parent=permissions,
            add_to_menu=False,
            add_to_toolbar=False)
        permissions.addAction(action)

        icon_path = ':/plugins/DsgTools/icons/assignProfile.png'
        action = self.add_action(
            icon_path,
            text=self.tr('Install/Remove User Permissions'),
            callback=self.assignProfiles,
            parent=permissions,
            add_to_menu=False,
            add_to_toolbar=False)
        permissions.addAction(action)

        icon_path = ':/plugins/DsgTools/icons/category.png'
        action = self.add_action(
            icon_path,
            text=self.tr('Load by Category'),
            callback=self.loadByCategory,
            parent=layers,
            add_to_menu=False,
            add_to_toolbar=False)
        layers.addAction(action)
        self.layerButton.addAction(action)
        self.layerButton.setDefaultAction(action)

        icon_path = ':/plugins/DsgTools/icons/class.png'
        action = self.add_action(
            icon_path,
            text=self.tr('Load by Class'),
            callback=self.loadByClass,
            parent=layers,
            add_to_menu=False,
            add_to_toolbar=False)
        layers.addAction(action)
        self.layerButton.addAction(action)

        icon_path = ':/plugins/DsgTools/icons/centroid.png'
        action = self.add_action(
            icon_path,
            text=self.tr('Load Auxiliar Structure'),
            callback=self.loadAuxStruct,
            parent=layers,
            add_to_menu=False,
            add_to_toolbar=False)
        layers.addAction(action)
        self.layerButton.addAction(action)

        icon_path = ':/plugins/DsgTools/icons/frame.png'
        action = self.add_action(
            icon_path,
            text=self.tr('Create Frame'),
            callback=self.createFrame,
            parent=layers,
            add_to_menu=False,
            add_to_toolbar=False)
        layers.addAction(action)
        self.layerButton.addAction(action)

        self.iface.addDockWidget(Qt.LeftDockWidgetArea, self.complexWindow)
        self.iface.addDockWidget(Qt.RightDockWidgetArea, self.codeList)
<<<<<<< HEAD
        #self.iface.addDockWidget(Qt.BottomDockWidgetArea, self.attributesViewer)
=======
        self.iface.addDockWidget(Qt.BottomDockWidgetArea, self.attributesViewer)
        self.iface.addDockWidget(Qt.RightDockWidgetArea, self.validationToolbox)
>>>>>>> d7ec221f

    def unload(self):
        """Removes the plugin menu item and icon from QGIS GUI."""
        for action in self.actions:
            self.iface.removePluginMenu(
                self.tr('&DSG Tools'),
                action)
            self.iface.removeToolBarIcon(action)

        if self.dsgTools is not None:
            self.menuBar.removeAction(self.dsgTools.menuAction())

            self.iface.removeDockWidget(self.complexWindow)
            self.iface.removeDockWidget(self.codeList)
<<<<<<< HEAD
            #self.iface.removeDockWidget(self.attributesViewer)
=======
            self.iface.removeDockWidget(self.attributesViewer)
            self.iface.removeDockWidget(self.validationToolbox)
>>>>>>> d7ec221f

    def run(self):
        """Run method that performs all the real work"""
        # show the dialog
        self.dlg.show()
        # Run the dialog event loop
        result = self.dlg.exec_()
        # See if OK was pressed
        if result:
            # Do something useful here - delete the line containing pass and
            # substitute with your code.
            pass

    def showAbout(self):
        dlg = AboutDialog()
        dlg.exec_()
        
    def showProfileEditor(self):
        dlg = ProfileEditor()
        dlg.exec_()

    def assignProfiles(self):
        dlg = AssignProfiles()
        dlg.exec_()

    def removeProfiles(self):
        dlg = RemoveProfiles()
        dlg.exec_()

    def manageUserProfiles(self):
        dlg = ManageUserProfiles()
        dlg.exec_()

    def showHelp(self):
        index = os.path.join(os.path.dirname(__file__), 'help', 'index')
        showPluginHelp('DsgTools', index)

    def showConvertDatabase(self):
        dlg = ConvertDatabase()
        dlg.show()
        result = dlg.exec_()
        if result:
            pass
        
    def showImageProcessor(self):
        dlg = ProcessingTools(self.iface)
        result = dlg.exec_()
        if result == 1:
            (filesList, rasterType, minOutValue, maxOutValue, outDir, percent, epsg) = dlg.getParameters()
            #creating the separate process
            self.processManager.createDpiProcess(filesList, rasterType, minOutValue, maxOutValue, outDir, percent, epsg)

    def showInventoryTool(self):
        dlg = InventoryTools(self.iface)
        result = dlg.exec_()
        if result == 1:
            (parentFolder, outputFile, makeCopy, destinationFolder, formatsList, isWhitelist, isOnlyGeo) = dlg.getParameters()
            #creating the separate process
            self.processManager.createInventoryProcess(parentFolder, outputFile, makeCopy, destinationFolder, formatsList, isWhitelist, isOnlyGeo)
            
    def showCalcContour(self):
        if self.contourDock:
            self.iface.removeDockWidget(self.contourDock)
        else:
            self.contourDock = CalcContour(self.iface)
        self.contourDock.activateTool()
        self.iface.addDockWidget(Qt.BottomDockWidgetArea, self.contourDock)

    def detectInvalidGeom(self):
        pass
            
    def installModelsAndScripts(self):
        dlg = ModelsAndScriptsInstaller()
        result = dlg.exec_()
        if result == 1:
            pass

    def createSpatialiteDatabase(self):
        try:
            self.databaseButton.setDefaultAction(self.toolbar.sender())
        except:
            pass
        dlg = CriaSpatialiteDialog()
        result = dlg.exec_()
        if result:
            pass

    def createPostGISDatabase(self):
        try:
            self.databaseButton.setDefaultAction(self.toolbar.sender())
        except:
            pass
        dlg = PostgisDBTool(self.iface)
        result = dlg.exec_()
        if result == 1:
            (db, version, epsg) = dlg.getParameters()
            #creating the separate process
            self.processManager.createPostgisDatabaseProcess(db, version, epsg)

    def loadByCategory(self):
        try:
            self.layerButton.setDefaultAction(self.toolbar.sender())
        except:
            pass
        dlg = LoadByCategory(self.codeList)
        dlg.show()
        result = dlg.exec_()
        if result:
            pass

    def loadAuxStruct(self):
        try:
            self.layerButton.setDefaultAction(self.toolbar.sender())
        except:
            pass
        dlg = LoadAuxStruct(self.codeList)
        dlg.show()
        result = dlg.exec_()
        if result:
            pass

    def loadByClass(self):
        try:
            self.layerButton.setDefaultAction(self.toolbar.sender())
        except:
            pass
        dlg = LoadByClass(self.codeList)
        dlg.show()
        result = dlg.exec_()
        if result:
            pass

    def createFrame(self):
        try:
            self.layerButton.setDefaultAction(self.toolbar.sender())
        except:
            pass
        dlg = CreateInomDialog(self.iface,self.codeList)
        dlg.show()
        result = dlg.exec_()
        if result:
            pass

    def viewServers(self):
        dlg = ViewServers(self.iface)
        dlg.show()
        result = dlg.exec_()
        if result:
            pass
    
    def exploreDB(self):
        dlg = ExploreDb()
        dlg.show()
        result = dlg.exec_()
        if result:
            pass

    def loadRapidEyeLayer(self):
        urlWithParams = self.BDGExTools.getTileCache('RapidEye')
        if not urlWithParams:
            return
        self.iface.addRasterLayer(urlWithParams, 'RapidEye','wms')

    def loadLandsatLayer(self):
        urlWithParams = self.BDGExTools.getTileCache('Landsat7')
        if not urlWithParams:
            return
        self.iface.addRasterLayer(urlWithParams, 'Landsat7','wms')

    def load250kLayer(self):
        urlWithParams = self.BDGExTools.getTileCache('1:250k')
        if not urlWithParams:
            return
        self.iface.addRasterLayer(urlWithParams, '1:250k','wms')
    
    def load100kLayer(self):
        urlWithParams = self.BDGExTools.getTileCache('1:100k')
        if not urlWithParams:
            return
        self.iface.addRasterLayer(urlWithParams, '1:100k','wms')

    def load50kLayer(self):
        urlWithParams = self.BDGExTools.getTileCache('1:50k')
        if not urlWithParams:
            return
        self.iface.addRasterLayer(urlWithParams, '1:50k','wms')

    def load25kLayer(self):
        urlWithParams = self.BDGExTools.getTileCache('1:25k')
        if not urlWithParams:
            return
        self.iface.addRasterLayer(urlWithParams, '1:25k','wms')

    def load250kRasterIndex(self):
        urlWithParams = 'crs=EPSG:4326&dpiMode=7&featureCount=10&format=image/png&layers=F250_WGS84_MATRICIAL&styles=&url=http://www.geoportal.eb.mil.br/teogc42/terraogcwms.cgi?version=1.1.0'
        self.iface.addRasterLayer(urlWithParams, self.tr('1:250k Available Raster Charts'),'wms')

    def load100kRasterIndex(self):
        urlWithParams = 'crs=EPSG:4326&dpiMode=7&featureCount=10&format=image/png&layers=F100_WGS84_MATRICIAL&styles=&url=http://www.geoportal.eb.mil.br/teogc42/terraogcwms.cgi?version=1.1.0'
        self.iface.addRasterLayer(urlWithParams, self.tr('1:100k Available Raster Charts'),'wms')

    def load50kRasterIndex(self):
        urlWithParams = 'crs=EPSG:4326&dpiMode=7&featureCount=10&format=image/png&layers=F50_WGS84_MATRICIAL&styles=&url=http://www.geoportal.eb.mil.br/teogc42/terraogcwms.cgi?version=1.1.0'
        self.iface.addRasterLayer(urlWithParams, self.tr('1:50k Available Raster Charts'),'wms')

    def load25kRasterIndex(self):
        urlWithParams = 'crs=EPSG:4326&dpiMode=7&featureCount=10&format=image/png&layers=F25_WGS84_MATRICIAL&styles=&url=http://www.geoportal.eb.mil.br/teogc42/terraogcwms.cgi?version=1.1.0'
        self.iface.addRasterLayer(urlWithParams, self.tr('1:25k Available Raster Charts'),'wms')

    def load250kVectorIndex(self):
        urlWithParams = 'crs=EPSG:4326&dpiMode=7&featureCount=10&format=image/png&layers=F250_WGS84_VETORIAL&styles=&url=http://www.geoportal.eb.mil.br/teogc42/terraogcwms.cgi?version=1.1.0'
        self.iface.addRasterLayer(urlWithParams, self.tr('1:250k Available Vectorial Charts'),'wms')

    def load100kVectorIndex(self):
        urlWithParams = 'crs=EPSG:4326&dpiMode=7&featureCount=10&format=image/png&layers=F100_WGS84_VETORIAL&styles=&url=http://www.geoportal.eb.mil.br/teogc42/terraogcwms.cgi?version=1.1.0'
        self.iface.addRasterLayer(urlWithParams, self.tr('1:100k Available Vectorial Charts'),'wms')

    def load50kVectorIndex(self):
        urlWithParams = 'crs=EPSG:4326&dpiMode=7&featureCount=10&format=image/png&layers=F50_WGS84_VETORIAL&styles=&url=http://www.geoportal.eb.mil.br/teogc42/terraogcwms.cgi?version=1.1.0'
        self.iface.addRasterLayer(urlWithParams, self.tr('1:50k Available Vectorial Charts'),'wms')

    def load25kVectorIndex(self):
        urlWithParams = 'crs=EPSG:4326&dpiMode=7&featureCount=10&format=image/png&layers=F25_WGS84_VETORIAL&styles=&url=http://www.geoportal.eb.mil.br/teogc42/terraogcwms.cgi?version=1.1.0'
        self.iface.addRasterLayer(urlWithParams, self.tr('1:25k Available Vectorial Charts'),'wms')<|MERGE_RESOLUTION|>--- conflicted
+++ resolved
@@ -54,13 +54,9 @@
 from DsgTools.aboutdialog import AboutDialog
 from DsgTools.VectorTools.calc_contour import CalcContour
 from DsgTools.AttributeTools.code_list import CodeList
-<<<<<<< HEAD
 from DsgTools.AttributeTools.attributes_viewer import AttributesViewer
-=======
 from DsgTools.ValidationTools.validation_toolbox import ValidationToolbox
->>>>>>> d7ec221f
 from qgis.utils import showPluginHelp
-from DsgTools.AttributeTools.attributes_viewer import AttributesViewer
 
 class DsgTools:
     """QGIS Plugin Implementation."""
@@ -106,12 +102,8 @@
         #QDockWidgets
         self.complexWindow = ComplexWindow(iface)
         self.codeList = CodeList(iface)
-<<<<<<< HEAD
         #self.attributesViewer = AttributesViewer(iface)
-=======
-        self.attributesViewer = AttributesViewer(iface)
         self.validationToolbox = ValidationToolbox(iface,self.codeList)
->>>>>>> d7ec221f
         self.contourDock = None
 
         self.processManager = ProcessManager(iface)
@@ -596,12 +588,8 @@
 
         self.iface.addDockWidget(Qt.LeftDockWidgetArea, self.complexWindow)
         self.iface.addDockWidget(Qt.RightDockWidgetArea, self.codeList)
-<<<<<<< HEAD
         #self.iface.addDockWidget(Qt.BottomDockWidgetArea, self.attributesViewer)
-=======
-        self.iface.addDockWidget(Qt.BottomDockWidgetArea, self.attributesViewer)
         self.iface.addDockWidget(Qt.RightDockWidgetArea, self.validationToolbox)
->>>>>>> d7ec221f
 
     def unload(self):
         """Removes the plugin menu item and icon from QGIS GUI."""
@@ -616,12 +604,8 @@
 
             self.iface.removeDockWidget(self.complexWindow)
             self.iface.removeDockWidget(self.codeList)
-<<<<<<< HEAD
             #self.iface.removeDockWidget(self.attributesViewer)
-=======
-            self.iface.removeDockWidget(self.attributesViewer)
             self.iface.removeDockWidget(self.validationToolbox)
->>>>>>> d7ec221f
 
     def run(self):
         """Run method that performs all the real work"""
