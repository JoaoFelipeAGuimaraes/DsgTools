# -*- coding: utf-8 -*-
"""
/***************************************************************************
 DsgTools
                                 A QGIS plugin
 Brazilian Army Cartographic Production Tools
                              -------------------
        begin                : 2015-10-21
        git sha              : $Format:%H$
        copyright            : (C) 2015 by Philipe Borba - Cartographic Engineer @ Brazilian Army
        email                : borba.philipe@eb.mil.br
 ***************************************************************************/

/***************************************************************************
 *                                                                         *
 *   This program is free software; you can redistribute it and/or modify  *
 *   it under the terms of the GNU General Public License as published by  *
 *   the Free Software Foundation; either version 2 of the License, or     *
 *   (at your option) any later version.                                   *
 *                                                                         *
 ***************************************************************************/
"""
from builtins import map
from builtins import str
from builtins import range
import os, binascii
from uuid import uuid4, UUID

from osgeo import ogr, osr

# DsgTools imports
from ..SqlFactory.sqlGeneratorFactory import SqlGeneratorFactory
from ...Utils.utils import Utils
from DsgTools.core.Utils.FrameTools.map_index import UtmGrid

#PyQt imports
from qgis.PyQt.QtSql import QSqlQuery, QSqlDatabase
from qgis.PyQt.QtCore import QSettings, pyqtSignal, QObject

#Qgis imports
import qgis.core 
from qgis.core import QgsCoordinateReferenceSystem 

class DbSignals(QObject):
        updateLog = pyqtSignal(str)
        clearLog = pyqtSignal()

class AbstractDb(QObject):
    def __init__(self):
        """
        Constructor
        """
        super(AbstractDb,self).__init__()
        self.conversionTypeDict = dict({'QPSQL':'postgis','QSQLITE':'spatialite'})
        self.utils = Utils()
        self.signals = DbSignals()
        self.slotConnected = False
        self.versionFolderDict = dict({'2.1.3':'edgv_213','2.1.3 Pro':'edgv_213_pro','FTer_2a_Ed':'edgv_FTer_2a_Ed','3.0':'3','3.0 Pro':'3_Pro'})
        self.utmGrid = UtmGrid()

    def __del__(self):
        """
        Destructor
        """
<<<<<<< HEAD
        self.closeDatabase()
=======
        try:
            self.closeDatabase()
        except:
            pass
>>>>>>> 891070b5
    
    def closeDatabase(self):
        if self.db.isOpen():
            self.db.close()
            
    def checkAndOpenDb(self):
        """
        Check and open the database
        """
        if not self.db.isOpen():
            if not self.db.open():
                raise Exception(self.tr('Error opening database: ')+self.db.lastError().text())

    def closeDatabase(self):
        try:
            self.db.close()
            del self.db
            self.db = None
        except:
            self.db = None

    def getType(self):
        """
        Gets the driver name
        """
        return self.db.driverName()

    def validateUUID(self, uuid):
        try:
            uuid = UUID(uuid)
            return True
        except:
            return False

    def countElements(self, layers):
        """
        Counts the number of elements in each layer present in layers
        """
        self.checkAndOpenDb()
        listaQuantidades = []
        for layer in layers:
            (schema, className) = self.getTableSchema(layer)
            if layer.split('_')[-1].lower() in ['p','l','a'] or schema == 'complexos':
                sql = self.gen.getElementCountFromLayer(layer)
                query = QSqlQuery(sql,self.db)
                query.next()
                number = query.value(0)
                if not query.exec_(sql):
                    raise Exception(self.tr("Problem counting elements: ")+query.lastError().text())
                listaQuantidades.append([layer, number])
        return listaQuantidades
    
    def getLayersWithElements(self, layerList):
        self.checkAndOpenDb()
        lyrWithElemList = []
        for lyr in layerList:
            # schema=self.getTableSchemaFromDb(lyr)
            sql = self.gen.getElementCountFromLayer(lyr)
            query = QSqlQuery(sql,self.db)
            query.next()
            if query.value(0) is not None and query.value(0) > 1:
                lyrWithElemList.append(lyr)
        return lyrWithElemList

    def getLayersWithElementsV2(self, layerList, useInheritance = False):
        self.checkAndOpenDb()
        lyrWithElemList = []
        for layer in layerList:
            if isinstance(layer, dict):
                schema = layer['tableSchema']
                lyr = layer['tableName']
            else:
                if '.' in layer:
                    schema, lyr = layer.replace('"','').split('.')
                else:
                    lyr = layer
                    schema = self.getTableSchemaFromDb(lyr)
            sql = self.gen.getElementCountFromLayerV2(schema, lyr, useInheritance)
            query = QSqlQuery(sql,self.db)
            query.next()
            if query.value(0) > 0:
                lyrWithElemList.append(lyr)
        return lyrWithElemList
    
    def findEPSG(self, parameters=dict()):
        """
        Finds the database EPSG
        """
        self.checkAndOpenDb()
        sql = self.gen.getSrid(parameters=parameters)
        query = QSqlQuery(sql, self.db)
        if not query.isActive():
            raise Exception(self.tr("Problem finding EPSG: ")+query.lastError().text())
        srid = -1
        while query.next():
            srid = query.value(0)
            break
        return srid

    def listWithElementsFromDatabase(self, classList):
        """
        List classes with elements
        classList: class list
        """
        self.checkAndOpenDb()
        classListWithNumber = self.countElements(classList)
        classesWithElements = dict()
        for cl in classListWithNumber:
            if cl[1]>0:
                classesWithElements[cl[0]]=cl[1]   
        return classesWithElements

    def listClassesWithElementsFromDatabase(self, useComplex = True, primitiveFilter = []):
        """
        List classes with elements. Uses all classes (complex included)
        """
        classList = self.listGeomClassesFromDatabase(primitiveFilter)
        if useComplex:
            complexClassList = self.listComplexClassesFromDatabase()
            for c in complexClassList:
                classList.append(c)
        classList.sort()
        return self.listWithElementsFromDatabase(classList)

    def getAggregationAttributes(self):
        """
        Gets complex link columns
        """
        self.checkAndOpenDb()
        columns = []
        sql = self.gen.getAggregationColumn()
        query = QSqlQuery(sql, self.db)
        if not query.isActive():
            raise Exception(self.tr("Problem getting aggregation attributes: ")+query.lastError().text())
        while query.next():
            value = query.value(0)
            columns.append(value)
        return columns

    def getOgrDatabase(self):
        """
        Builds a OGR database
        """
        if self.ogrDb != None:
            self.buildOgrDatabase()
            return self.ogrDb

    def buildFieldMap(self):
        """
        Gets database structure according to the edgv version
        """
        self.checkAndOpenDb()
        fieldMap = self.getStructureDict()
        return fieldMap

    def validateWithOutputDatabaseSchema(self, outputAbstractDb):
        return None
    
    def convertDatabase(self, outputAbstractDb, type):
        """
        Converts database
        """
        self.signals.clearLog.emit()
        if outputAbstractDb.db.driverName() == 'QPSQL':
            return self.convertToPostgis(outputAbstractDb,type)
        if outputAbstractDb.db.driverName() == 'QSQLITE':
            return self.convertToSpatialite(outputAbstractDb,type)
        return None
    
    def makeValidationSummary(self, invalidatedDataDict):
        """
        Makes the database conversion validation summary
        """
        hasErrors = False
        for key in list(invalidatedDataDict.keys()):
            if len(invalidatedDataDict[key]) > 0:
                hasErrors = True
        if hasErrors:
            self.signals.updateLog.emit('\n'+'{:-^60}'.format(self.tr('Validation Problems Summary')))
            for key in list(invalidatedDataDict.keys()):
                
                if key == 'nullLine' and len(invalidatedDataDict[key])>0:
                    self.signals.updateLog.emit('\n\n'+self.tr('Classes with null lines:')+'\n')
                    self.signals.updateLog.emit('\n\n'+'{:<50}'.format(self.tr('Class'))+self.tr('Elements')+'\n\n')
                    for cl in list(invalidatedDataDict[key].keys()):
                        self.signals.updateLog.emit('{:<50}'.format(cl)+str(invalidatedDataDict[key][cl])+'\n')

                if key == 'nullPk' and len(invalidatedDataDict[key])>0:
                    self.signals.updateLog.emit('\n\n'+self.tr('Classes with null primary keys:')+'\n')
                    self.signals.updateLog.emit('\n\n'+'{:<50}'.format(self.tr('Class'))+self.tr('Elements')+'\n\n')
                    for cl in list(invalidatedDataDict[key].keys()):
                        self.signals.updateLog.emit('{:<50}'.format(cl)+str(invalidatedDataDict[key][cl])+'\n')

                if key == 'notInDomain' and len(invalidatedDataDict[key])>0:
                    self.signals.updateLog.emit('\n\n'+self.tr('Features with attributes not in domain:')+'\n\n')
                    for cl in list(invalidatedDataDict[key].keys()):
                        self.signals.updateLog.emit('\n'+self.tr('Class: ')+cl+'\n')
                        for id in list(invalidatedDataDict[key][cl].keys()):
                            attrCommaList = '(id,'+','.join(list(invalidatedDataDict[key][cl][id].keys()))+') = '
                            at = list(invalidatedDataDict[key][cl][id].keys())
                            valueList = '('+str(id)
                            for i in range(len(at)):
                                valueList += ','+str(invalidatedDataDict[key][cl][id][at[i]])
                            valueList += ')\n'
                            self.signals.updateLog.emit(attrCommaList+valueList)

                if key == 'nullAttribute' and len(invalidatedDataDict[key])>0:
                    self.signals.updateLog.emit('\n\n'+self.tr('Features with null attributes in a not null field:')+'\n\n')
                    for cl in list(invalidatedDataDict[key].keys()):
                        self.signals.updateLog.emit(self.tr('Class: ')+cl+'\n')
                        for id in list(invalidatedDataDict[key][cl].keys()):
                            attrCommaList = '(id,'+','.join(list(invalidatedDataDict[key][cl][id].keys()))+') = '
                            valueList = '('+str(id)
                            for attr in list(invalidatedDataDict[key][cl][id].keys()):
                                valueList += ','+str(invalidatedDataDict[key][cl][id][attr])
                            valueList += ')\n'
                            self.signals.updateLog.emit(attrCommaList+valueList)

                if key == 'nullComplexFk' and len(invalidatedDataDict[key])>0:
                    self.signals.updateLog.emit('\n\n'+self.tr('Features with invalid uuid foreign key:')+'\n\n')
                    for cl in list(invalidatedDataDict[key].keys()):
                        self.signals.updateLog.emit(self.tr('Class: ')+cl+'\n')
                        for id in list(invalidatedDataDict[key][cl].keys()):
                            attrCommaList = '(id,'+','.join(list(invalidatedDataDict[key][cl][id].keys()))+') = '
                            valueList = '('+str(id)
                            for attr in list(invalidatedDataDict[key][cl][id].keys()):
                                valueList += ','+str(invalidatedDataDict[key][cl][id][attr])
                            valueList += ')\n'
                            self.signals.updateLog.emit(attrCommaList+valueList)
                            
                if key == 'classNotFoundInOutput' and len(invalidatedDataDict[key])>0:
                    self.signals.updateLog.emit('\n\n'+self.tr('Classes with classes that have elements but do not have output equivalent:')+'\n\n')
                    for cl in invalidatedDataDict[key]:
                            self.signals.updateLog.emit(self.tr('Class: ')+cl+'\n')
                
                if key == 'attributeNotFoundInOutput' and len(invalidatedDataDict[key])>0:
                    self.signals.updateLog.emit('\n\n'+self.tr('Classes with attributes that have no output attribute equivalent:')+'\n\n')
                    for cl in list(invalidatedDataDict[key].keys()):
                        self.signals.updateLog.emit(self.tr('Class: ')+cl+'\n')
                        valueList = '('+','.join(invalidatedDataDict[key][cl])+')\n'
                        self.signals.updateLog.emit(valueList)
                
        return hasErrors
            
    def buildReadSummary(self,inputOgrDb,outputAbstractDb,classList):
        """
        Builds the conversion read summary
        """
        self.signals.clearLog.emit() #Clears log
        inputType = self.conversionTypeDict[self.db.driverName()]
        outputType = self.conversionTypeDict[outputAbstractDb.db.driverName()]
        self.signals.updateLog.emit(self.tr('Conversion type: ')+inputType+'2'+outputType+'\n')
        self.signals.updateLog.emit('\n'+self.tr('Input database: ')+self.db.databaseName()+'\n')
        self.signals.updateLog.emit('\n'+self.tr('Output database: ')+outputAbstractDb.db.databaseName()+'\n')
        self.signals.updateLog.emit('\n'+'{:-^60}'.format(self.tr('Read Summary')))
        self.signals.updateLog.emit('\n\n'+'{:<50}'.format(self.tr('Class'))+self.tr('Elements')+'\n\n')
        for cl in classList:
            self.signals.updateLog.emit('{:<50}'.format(cl)+str(inputOgrDb.GetLayerByName(str(cl)).GetFeatureCount())+'\n')
        return None
    
    def makeTranslationMap(self, layerName, layer, outLayer, fieldMapper):
        """
        Makes the translation map
        """
        layerFieldMapper=fieldMapper[layerName]
        layerDef = layer.GetLayerDefn()
        outLayerDef = outLayer.GetLayerDefn()
        panMap = []        
        for i in range(layerDef.GetFieldCount()):
            featureDef = layerDef.GetFieldDefn(i)
            fieldName = featureDef.GetName()
            if fieldName in list(layerFieldMapper.keys()):
                name = layerFieldMapper[fieldName]
                fieldId = outLayerDef.GetFieldIndex(name)
                panMap.append(fieldId) 
            else:
                panMap.append(-1)
        return panMap
    
    def translateLayer(self, inputLayer, inputLayerName, outputLayer, outputFileName, layerPanMap, errorDict, defaults={}, translateValues={}):
        """
        Makes the layer conversion
        """
        inputLayer.ResetReading()
        inSpatialRef = inputLayer.GetSpatialRef()
        outSpatialRef = outputLayer.GetSpatialRef()
        coordTrans = None
        if not inSpatialRef.IsSame(outSpatialRef):
            coordTrans = osr.CoordinateTransformation(inSpatialRef, outSpatialRef)
        initialCount = outputLayer.GetFeatureCount()
        count = 0
        feat=inputLayer.GetNextFeature()
        #for feat in inputLayer:
        while feat:
            if not feat.geometry():
                continue
            inputId = feat.GetFID()
            if feat.geometry().GetGeometryCount() > 1:
                #Deaggregator
                for geom in feat.geometry():
                    newFeat=ogr.Feature(outputLayer.GetLayerDefn())
                    newFeat.SetFromWithMap(feat,True,layerPanMap)
                    auxGeom = ogr.Geometry(newFeat.geometry().GetGeometryType())
                    auxGeom.AssignSpatialReference(newFeat.geometry().GetSpatialReference())
                    auxGeom.AddGeometry(geom)
                    if coordTrans != None:
                        auxGeom.Transform(coordTrans)
                    newFeat.SetGeometry(auxGeom)
                    out=outputLayer.CreateFeature(newFeat)
                    if out != 0:
                        self.utils.buildNestedDict(errorDict, [inputLayerName], [inputId])
                    else:
                        count += 1
            else:
                newFeat=ogr.Feature(outputLayer.GetLayerDefn())
                newFeat.SetFromWithMap(feat,True,layerPanMap)
                if coordTrans != None:
                    geom = feat.GetGeometryRef()
                    geom.Transform(coordTrans)
                    newFeat.SetGeometry(geom)
                out=outputLayer.CreateFeature(newFeat)
                if out != 0:
                    self.utils.buildNestedDict(errorDict, [inputLayerName], [inputId])
                else:
                    count += 1
            feat=inputLayer.GetNextFeature()
        return count
    
    def translateDS(self, inputDS, outputDS, fieldMap, inputLayerList, errorDict,invalidated=None):
        """
        Translates the data source
        """
        self.signals.updateLog.emit('\n'+'{:-^60}'.format(self.tr('Write Summary')))
        self.signals.updateLog.emit('\n\n'+'{:<50}'.format(self.tr('Class'))+self.tr('Elements')+'\n\n')
        status = False
        for inputLyr in list(inputLayerList.keys()):
            schema = self.getTableSchema(inputLyr)
            attrList = list(fieldMap[inputLyr].keys())
            
            #sql = self.gen.getFeaturesWithSQL(inputLyr,attrList) #order elements here
            #inputOgrLayer = inputDS.ExecuteSQL(sql.encode('utf-8'))
            #Here I had to change the way of loading because of features ids. I need to use inputDs.GetLayerByName
            
            inputOgrLayer = inputDS.GetLayerByName(str(inputLyr)) #new way of loading layer. The old way was an attempt to make a general rule for conversion between edgv versions
            outputFileName = self.translateOGRLayerNameToOutputFormat(inputLyr,outputDS)
            outputLayer=outputDS.GetLayerByName(outputFileName)
            #order conversion here
            layerPanMap=self.makeTranslationMap(inputLyr, inputOgrLayer,outputLayer, fieldMap)
            ini = outputLayer.GetFeatureCount()
            if invalidated == None:
                iter=self.translateLayer(inputOgrLayer, inputLyr, outputLayer, outputFileName, layerPanMap, errorDict)
            else:
                needsFix = False
                for keyDict in list(invalidated.values()):
                    if len(keyDict) > 0:
                        if type(keyDict) == list:
                            if inputLyr in keyDict:
                                needsFix = True
                        if type(keyDict) == dict:
                            if inputLyr in list(keyDict.keys()):
                                needsFix = True
                                break
                if needsFix:
                    iter = self.translateLayerWithDataFix(inputOgrLayer, inputLyr, outputLayer, outputFileName, layerPanMap, invalidated, errorDict)
                else:
                    iter=self.translateLayer(inputOgrLayer, inputLyr, outputLayer, outputFileName, layerPanMap, errorDict)
            if iter == -1:
                status = False
                self.signals.updateLog.emit('{:<50}'.format(self.tr('Error on layer ')+inputLyr+self.tr('. Conversion not performed.')+'\n'))
                return status
            diff = outputLayer.GetFeatureCount()-ini
            if iter == diff:
                status = True
            else:
                status = False
            self.signals.updateLog.emit('{:<50}'.format(str(outputFileName))+str(diff)+'\n')
        self.writeErrorLog(errorDict)
        outputDS.Destroy()
        return status
    
    def buildInvalidatedDict(self):
        """
        Builds the initial state of the conversion invalidated dictionary
        """
        invalidated = dict()
        invalidated['nullLine'] = dict()       
        invalidated['nullPk'] = dict()
        invalidated['notInDomain'] = dict()
        invalidated['nullAttribute'] = dict()
        invalidated['classNotFoundInOutput'] = []
        invalidated['attributeNotFoundInOutput'] = dict()
        invalidated['nullComplexFk'] = dict()
        return invalidated
    
    def prepareForConversion(self,outputAbstractDb):
        """
        Executes preconditions for the conversion
        """
        self.checkAndOpenDb()
        outputAbstractDb.checkAndOpenDb()
        fieldMap = self.buildFieldMap()
        inputOgrDb = self.buildOgrDatabase()
        outputOgrDb = outputAbstractDb.buildOgrDatabase()
        inputLayerList = self.listClassesWithElementsFromDatabase()
        errorDict = dict()
        self.buildReadSummary(inputOgrDb,outputAbstractDb,inputLayerList)
        return (inputOgrDb, outputOgrDb, fieldMap, inputLayerList, errorDict)

    def translateLayerWithDataFix(self, inputLayer, inputLayerName, outputLayer, outputFileName, layerPanMap, invalidated, errorDict, defaults={}, translateValues={}):
        """
        casos e tratamentos:
        1. nullLine: os atributos devem ser varridos e, caso seja linha nula, ignorar o envio
        2. nullPk: caso seja complexo, gerar uma chave
        3. notInDomain: excluir do mapeamento aquele atributo caso ele seja mapeado
        4. nullAttribute: excluir do mapeamento aquele atributo caso ele seja não nulo
        5. classNotFoundInOutput: pular classe na conversão e mostrar no warning
        6. attributeNotFoundInOutput: pular atributo e mostrar no warning para todas as feicoes
        7. nullGeometry: excluir a feicao do mapeamento
        8. nullComplexFk: fazer atributo id_% ficar nulo caso não seja uuid
        """
        inputLayer.ResetReading()
        fieldCount = inputLayer.GetLayerDefn().GetFieldCount()
        initialCount = outputLayer.GetFeatureCount()
        inSpatialRef = inputLayer.GetSpatialRef()
        outSpatialRef = outputLayer.GetSpatialRef()
        coordTrans = None
        if inSpatialRef != outSpatialRef:
            coordTrans = osr.CoordinateTransformation(inSpatialRef, outSpatialRef)
        count = 0
        feat=inputLayer.GetNextFeature()
        (schema,className) = self.getTableSchema(inputLayerName)
        outputOgrLyrDict = self.getOgrLayerIndexDict(outputLayer)
        if inputLayerName not in invalidated['classNotFoundInOutput']:
            while feat:
                if not feat.geometry():
                    continue
                nullLine = True
                #Case 1: nullLine
                for i in range(fieldCount):
                    if feat.GetField(i) != None:
                        nullLine = False
                        break
                if feat.GetFID() != -1 or feat.geometry() != None:
                    nullLine = False
                if not nullLine:
                    if inputLayerName not in invalidated['classNotFoundInOutput']:
                        newFeat=ogr.Feature(outputLayer.GetLayerDefn())
                        inputId = feat.GetFID()
                        #Case 2: nullPk in complex:
                        newFeat.SetFromWithMap(feat,True,layerPanMap)
                        if schema == 'complexos' and feat.GetFID() == -1:
                            newFeat.SetFID(uuid4())
                        #Case 3
                        for j in range(inputLayer.GetLayerDefn().GetFieldCount()):
                            if layerPanMap[j] != -1:
                                if inputLayerName in list(invalidated['notInDomain'].keys()):
                                    if inputId in list(invalidated['notInDomain'][inputLayerName].keys()):
                                        if outputLayer.GetLayerDefn().GetFieldDefn(layerPanMap[j]).GetName() in list(invalidated['notInDomain'][inputLayerName][inputId].keys()):
                                            newFeat.UnsetField(layerPanMap[j])
                                if inputLayerName in list(invalidated['nullAttribute'].keys()):
                                    if inputId in list(invalidated['nullAttribute'][inputLayerName].keys()):
                                        if outputLayer.GetLayerDefn().GetFieldDefn(layerPanMap[j]).GetName() in list(invalidated['nullAttribute'][inputLayerName][inputId].keys()):
                                            if outputLayer.GetLayerDefn().GetFieldDefn(layerPanMap[j]).GetTypeName() == 'String':
                                                newFeat.SetField(layerPanMap[j],'-9999')
                                            if outputLayer.GetLayerDefn().GetFieldDefn(layerPanMap[j]).GetTypeName() == 'Integer':
                                                newFeat.SetField(layerPanMap[j],-9999)
                                if inputLayerName in list(invalidated['nullComplexFk'].keys()):
                                    if inputId in list(invalidated['nullComplexFk'][inputLayerName].keys()):
                                        if outputLayer.GetLayerDefn().GetFieldDefn(layerPanMap[j]).GetName() in list(invalidated['nullComplexFk'][inputLayerName][inputId].keys()):
                                            newFeat.UnsetField(layerPanMap[j])
                        if newFeat.geometry().GetGeometryCount() > 1:
                            #Deaggregator
                            for geom in newFeat.geometry():
                                auxGeom = ogr.Geometry(newFeat.geometry().GetGeometryType())
                                auxGeom.AssignSpatialReference(newFeat.geometry().GetSpatialReference())
                                auxGeom.AddGeometry(geom)
                                if coordTrans != None:
                                    auxGeom.Transform(coordTrans)
                                newFeat.SetGeometry(auxGeom)
                                out=outputLayer.CreateFeature(newFeat)
                                if out != 0:
                                    self.utils.buildNestedDict(errorDict, [inputLayerName], [inputId])
                                else:
                                    count += 1
                        else:
                            if coordTrans != None:
                                geom = feat.GetGeometryRef()
                                geom.Transform(coordTrans)
                                newFeat.SetGeometry(geom)
                            out=outputLayer.CreateFeature(newFeat)
                            if out != 0:
                                self.utils.buildNestedDict(errorDict, [inputLayerName], [inputId])
                            else:
                                count += 1
                feat=inputLayer.GetNextFeature()
            return count
        else:
            return -1
    
    def buildOgrDatabase(self):
        """
        Build a OGR database
        """
        con = self.makeOgrConn()
        ogrDb = ogr.Open(con,update=1)
        return ogrDb
    
    def reorderTupleList(self, ls):
        """
        Reorders a tuple list
        ls: list to be reordered
        """
        if 'OGC_FID' in ls:
            idField = 'OGC_FID'
        else:
            idField = 'id'
        index = ls.index(idField)
        reordered = [ls[index]]
        reordered.extend(ls[0:index])
        reordered.extend(ls[index+1::])
        return reordered
    
    def getOgrLayerIndexDict(self, lyr):
        """
        Gets ogr field definitions
        """
        ogrDict = dict()
        layerDef = lyr.GetLayerDefn()
        for i in range(layerDef.GetFieldCount()):
            ogrDict[i] = layerDef.GetFieldDefn(i).GetName() 
        return ogrDict
    
    def writeErrorLog(self,errorDict):
        """
        Writes conversion error log
        """
        errorClasses = list(errorDict.keys())
        if len(errorClasses)>0:
            self.signals.updateLog.emit('\n'+'{:-^60}'.format(self.tr('Features not converted')))
            self.signals.updateLog.emit('\n\n'+'{:<50}'.format(self.tr('Class'))+self.tr('Feature id')+'\n\n')
            for cl in errorClasses:
                for id in errorDict[cl]:
                    self.signals.updateLog.emit('\n\n'+'{:<50}'.format(cl+str(id)))
    
    def getQmlDir(self):
        """
        Gets the QML directory
        """
        currentPath = os.path.dirname(__file__)
        if qgis.core.Qgis.QGIS_VERSION_INT >= 20600:
            qmlVersionPath = os.path.join(currentPath, '..', '..', 'Qmls', 'qgis_26')
        else:
            qmlVersionPath = os.path.join(currentPath, '..', '..', 'Qmls', 'qgis_22')

        version = self.getDatabaseVersion()
        if version == '3.0':
            qmlPath = os.path.join(qmlVersionPath, 'edgv_3')
        elif version == '3.0 Pro':
            qmlPath = os.path.join(qmlVersionPath, 'edgv_3_pro')
        elif version == '2.1.3':
            qmlPath = os.path.join(qmlVersionPath, 'edgv_213')
        elif version == '2.1.3 Pro':
            qmlPath = os.path.join(qmlVersionPath, 'edgv_213_pro')
        elif version == 'FTer_2a_Ed':
            qmlPath = os.path.join(qmlVersionPath, 'FTer_2a_Ed')
        else:
            qmlPath = ''
        return qmlPath

    def getStyleDict(self, dbVersion):
        """
        dbVersion: database version in the format of abstractDb.getVersion()
        The first iteration of walk lists all dirs as the second element of the list in next(os.walk(styleDir))[1]. 
        """
        currentPath = os.path.dirname(__file__)
        styleDir = os.path.join(currentPath, '..', '..', 'Styles')
        if dbVersion == '2.1.3':
            styleDir = os.path.join(styleDir, 'edgv_213')
        elif dbVersion == '2.1.3 Pro':
            styleDir = os.path.join(styleDir, 'edgv_213_pro')
        elif dbVersion == '3.0':
            styleDir = os.path.join(styleDir, 'edgv_3')
        elif dbVersion == '3.0 Pro':
            styleDir = os.path.join(styleDir, 'edgv_3_pro')
        elif dbVersion == 'FTer_2a_Ed':
            styleDir = os.path.join(styleDir, 'edgv_FTer_2a_Ed')
        else:
            styleDir = os.path.join(styleDir, 'Non_EDGV')
        styleList = []
        try:
            for f in os.listdir(styleDir):
                if '.py' in f.lower() or '.pyc' in f.lower():
                    continue
                styleList.append(f)
        except FileNotFoundError:
            # in case style folder is not found, it will be created
            os.system('mkdir {0}'.format(os.path.join(currentPath, '..', '..', 'Styles')))
            os.system('mkdir {0}'.format(styleDir))
        styleDict = dict()
        try:
            for s in styleList:
                styleDict['dir:'+s] = os.path.join(styleDir, s)
            #here we get the styles from db if there are any
        except:
            pass
        try:
            dbStyles = self.getStylesFromDb(dbVersion)
            if dbStyles:
                for style in dbStyles:
                    name = style.split('/')[-1]
                    styleDict['db:'+name] = 'db:'+style
        except:
            pass
        return styleDict
    
    def makeValueRelationDict(self, table, codes):
        """
        Makes the value relation dictionary (multi valued attributes)
        """
        self.checkAndOpenDb()
        ret = dict()
        in_clause = '(%s)' % ",".join(map(str, codes))
        sql = self.gen.makeRelationDict(table, in_clause)
        query = QSqlQuery(sql, self.db)
        while query.next():
            code = str(query.value(0))
            code_name = query.value(1)
            ret[code_name] = code
        return ret
    
    def createFrameFromInom(self, inom):
        frame = self.utmGrid.getQgsPolygonFrame(inom)
        return frame
    
    def insertFrame(self, scale, mi, inom, frame, paramDict = dict()):
        self.checkAndOpenDb()
        srid = self.findEPSG()
        geoSrid = QgsCoordinateReferenceSystem(int(srid)).geographicCrsAuthId().split(':')[-1]
        sql = self.gen.insertFrame(scale, mi, inom, frame, srid, geoSrid, paramDict = paramDict)
        self.db.transaction()
        query = QSqlQuery(self.db)
        if not query.exec_(sql):
            self.db.rollback()
            self.db.close()
            raise Exception(self.tr('Problem inserting frame: ') + query.lastError().text())
        self.db.commit()
        self.db.close()
    
    def prepareCreateFrame(self, type, scale, param):
        if type == 'mi':
            mi = str(param)
            if scale == '250k':
                inom = self.utmGrid.getINomenFromMIR(str(param))
            else:
                inom = self.utmGrid.getINomenFromMI(str(param))
        elif type == 'inom':
            inom = str(param)
            if scale == '250k':
                mi = self.utmGrid.getINomenFromMIR(inom)
            else:
                mi = self.utmGrid.getMIfromInom(inom)
        frame = self.createFrameFromInom(inom)
        return mi, inom, frame

    def getQmlDict(self, layerList):
        edgvVersion = self.getDatabaseVersion()
        if edgvVersion in ['2.1.3','FTer_2a_Ed']: #this does not have 3.0, do not change it!!!!
            qmlPath = self.getQmlDir()
            return self.utils.parseMultiQml(qmlPath, layerList)
        else:
            qmlRecordDict = self.getQmlRecordDict(layerList)
            return self.utils.parseMultiFromDb(qmlRecordDict, layerList)
    
    def getQmlRecordDict(self, inputLayer):
        self.checkAndOpenDb()
        if isinstance(inputLayer, list):
            sql = self.gen.getQmlRecords(inputLayer)
        else:
            sql = self.gen.getQmlRecords([inputLayer])
        query = QSqlQuery(sql, self.db)
        if not query.isActive():
            raise Exception(self.tr("Problem getting qmlRecordDict: ")+query.lastError().text())
        qmlDict = dict()
        while query.next():
            if isinstance(inputLayer, list): 
                qmlDict[query.value(0)] = query.value(1)
            else:
                return query.value(1)
        return qmlDict
    
    def getQml(self, layerName):
        if self.getDatabaseVersion() == '3.0':
            return (self.getQmlRecordDict(layerName), 'db')
        else:
            return (self.getQmlDir(), 'dir')<|MERGE_RESOLUTION|>--- conflicted
+++ resolved
@@ -62,14 +62,10 @@
         """
         Destructor
         """
-<<<<<<< HEAD
-        self.closeDatabase()
-=======
         try:
             self.closeDatabase()
         except:
             pass
->>>>>>> 891070b5
     
     def closeDatabase(self):
         if self.db.isOpen():
