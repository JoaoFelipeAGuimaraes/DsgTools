# -*- coding: utf-8 -*-
"""
/***************************************************************************
 DsgTools
                                 A QGIS plugin
 Brazilian Army Cartographic Production Tools
                              -------------------
        begin                : 2018-07-26
        git sha              : $Format:%H$
        copyright            : (C) 2018 by Philipe Borba - Cartographic Engineer @ Brazilian Army
        email                : borba.philipe@eb.mil.br
 ***************************************************************************/

/***************************************************************************
 *                                                                         *
 *   This program is free software; you can redistribute it and/or modify  *
 *   it under the terms of the GNU General Public License as published by  *
 *   the Free Software Foundation; either version 2 of the License, or     *
 *   (at your option) any later version.                                   *
 *                                                                         *
 ***************************************************************************/
"""
from DsgTools.core.DSGToolsProcessingAlgs.Algs.GeometricAlgs.donutHoleExtractorAlgorithm import \
    DonutHoleExtractorAlgorithm
from DsgTools.core.DSGToolsProcessingAlgs.Algs.OtherAlgs.convertLayer2LayerAlgorithm import \
    ConvertLayer2LayerAlgorithm
from DsgTools.core.DSGToolsProcessingAlgs.Algs.OtherAlgs.updateOriginalLayerAlgorithm import \
    UpdateOriginalLayerAlgorithm
from DsgTools.core.DSGToolsProcessingAlgs.Algs.ValidationAlgs.adjustNetworkConnectivityAlgorithm import \
    AdjustNetworkConnectivityAlgorithm
from DsgTools.core.DSGToolsProcessingAlgs.Algs.ValidationAlgs.cleanGeometriesAlgorithm import \
    CleanGeometriesAlgorithm
from DsgTools.core.DSGToolsProcessingAlgs.Algs.ValidationAlgs.createNetworkNodesAlgorithm import \
    CreateNetworkNodesAlgorithm
from DsgTools.core.DSGToolsProcessingAlgs.Algs.ValidationAlgs.deaggregateGeometriesAlgorithm import \
    DeaggregatorAlgorithm
from DsgTools.core.DSGToolsProcessingAlgs.Algs.ValidationAlgs.dissolvePolygonsWithSameAttributesAlgorithm import \
    DissolvePolygonsWithSameAttributesAlgorithm
from DsgTools.core.DSGToolsProcessingAlgs.Algs.ValidationAlgs.hierarchicalSnapLayerOnLayerAndUpdateAlgorithm import \
    HierarchicalSnapLayerOnLayerAndUpdateAlgorithm
from DsgTools.core.DSGToolsProcessingAlgs.Algs.ValidationAlgs.identifyDanglesAlgorithm import \
    IdentifyDanglesAlgorithm
from DsgTools.core.DSGToolsProcessingAlgs.Algs.ValidationAlgs.identifyDuplicatedFeaturesAlgorithm import \
    IdentifyDuplicatedFeaturesAlgorithm
from DsgTools.core.DSGToolsProcessingAlgs.Algs.ValidationAlgs.identifyDuplicatedGeometriesAlgorithm import \
    IdentifyDuplicatedGeometriesAlgorithm
from DsgTools.core.DSGToolsProcessingAlgs.Algs.ValidationAlgs.identifyDuplicatedLinesOnCoverageAlgorithm import \
    IdentifyDuplicatedLinesOnCoverageAlgorithm
from DsgTools.core.DSGToolsProcessingAlgs.Algs.ValidationAlgs.identifyDuplicatedPointsOnCoverageAlgorithm import \
    IdentifyDuplicatedPointsOnCoverageAlgorithm
from DsgTools.core.DSGToolsProcessingAlgs.Algs.ValidationAlgs.identifyDuplicatedPolygonsOnCoverageAlgorithm import \
    IdentifyDuplicatedPolygonsOnCoverageAlgorithm
from DsgTools.core.DSGToolsProcessingAlgs.Algs.ValidationAlgs.identifyGapsAlgorithm import \
    IdentifyGapsAlgorithm
from DsgTools.core.DSGToolsProcessingAlgs.Algs.ValidationAlgs.identifyGapsAndOverlapsInCoverageAlgorithm import \
    IdentifyGapsAndOverlapsInCoverageAlgorithm
from DsgTools.core.DSGToolsProcessingAlgs.Algs.ValidationAlgs.identifyOutOfBoundsAnglesAlgorithm import \
    IdentifyOutOfBoundsAnglesAlgorithm
from DsgTools.core.DSGToolsProcessingAlgs.Algs.ValidationAlgs.identifyOutOfBoundsAnglesInCoverageAlgorithm import \
    IdentifyOutOfBoundsAnglesInCoverageAlgorithm
from DsgTools.core.DSGToolsProcessingAlgs.Algs.ValidationAlgs.identifyOverlapsAlgorithm import \
    IdentifyOverlapsAlgorithm
from DsgTools.core.DSGToolsProcessingAlgs.Algs.ValidationAlgs.identifySmallLinesAlgorithm import \
    IdentifySmallLinesAlgorithm
from DsgTools.core.DSGToolsProcessingAlgs.Algs.ValidationAlgs.identifySmallPolygonsAlgorithm import \
    IdentifySmallPolygonsAlgorithm
from DsgTools.core.DSGToolsProcessingAlgs.Algs.ValidationAlgs.lineOnLineOverlayerAlgorithm import \
    LineOnLineOverlayerAlgorithm
from DsgTools.core.DSGToolsProcessingAlgs.Algs.ValidationAlgs.mergeLinesAlgorithm import \
    MergeLinesAlgorithm
from DsgTools.core.DSGToolsProcessingAlgs.Algs.ValidationAlgs.overlayElementsWithAreasAlgorithm import \
    OverlayElementsWithAreasAlgorithm
from DsgTools.core.DSGToolsProcessingAlgs.Algs.ValidationAlgs.removeDuplicatedFeaturesAlgorithm import \
    RemoveDuplicatedFeaturesAlgorithm
from DsgTools.core.DSGToolsProcessingAlgs.Algs.ValidationAlgs.removeDuplicatedGeometriesAlgorithm import \
    RemoveDuplicatedGeometriesAlgorithm
from DsgTools.core.DSGToolsProcessingAlgs.Algs.ValidationAlgs.removeEmptyAndUpdateAlgorithm import \
    RemoveEmptyAndUpdateAlgorithm
from DsgTools.core.DSGToolsProcessingAlgs.Algs.ValidationAlgs.removeSmallLinesAlgorithm import \
    RemoveSmallLinesAlgorithm
from DsgTools.core.DSGToolsProcessingAlgs.Algs.ValidationAlgs.removeSmallPolygonsAlgorithm import \
    RemoveSmallPolygonsAlgorithm
from DsgTools.core.DSGToolsProcessingAlgs.Algs.ValidationAlgs.snapLayerOnLayerAndUpdateAlgorithm import \
    SnapLayerOnLayerAndUpdateAlgorithm
from DsgTools.core.DSGToolsProcessingAlgs.Algs.ValidationAlgs.snapToGridAndUpdateAlgorithm import \
    SnapToGridAndUpdateAlgorithm
from DsgTools.core.DSGToolsProcessingAlgs.Algs.ValidationAlgs.topologicalCleanAlgorithm import \
    TopologicalCleanAlgorithm
from DsgTools.core.DSGToolsProcessingAlgs.Algs.ValidationAlgs.topologicalCleanLinesAlgorithm import \
    TopologicalCleanLinesAlgorithm
from DsgTools.core.DSGToolsProcessingAlgs.Algs.ValidationAlgs.topologicalDouglasSimplificationAlgorithm import \
    TopologicalDouglasSimplificationAlgorithm
from DsgTools.core.DSGToolsProcessingAlgs.Algs.ValidationAlgs.verifyNetworkDirectioningAlgorithm import \
    VerifyNetworkDirectioningAlgorithm
from processing.core.ProcessingConfig import ProcessingConfig, Setting
from qgis.core import QgsProcessingProvider
from qgis.PyQt.QtGui import QIcon


class DSGToolsProcessingAlgorithmProvider(QgsProcessingProvider):
    """
    Constructor
    """
    def __init__(self):
        super(DSGToolsProcessingAlgorithmProvider, self).__init__()
    
    def getAlgList(self):
        return [DeaggregatorAlgorithm(), 
                IdentifySmallPolygonsAlgorithm(), 
                IdentifySmallLinesAlgorithm(), 
                IdentifyDuplicatedGeometriesAlgorithm(),
                IdentifyOutOfBoundsAnglesAlgorithm(),
                IdentifyOutOfBoundsAnglesInCoverageAlgorithm(),
                IdentifyOverlapsAlgorithm(),
                IdentifyGapsAndOverlapsInCoverageAlgorithm(),
                IdentifyDanglesAlgorithm(),
                IdentifyGapsAlgorithm(),
                DonutHoleExtractorAlgorithm(),
                UpdateOriginalLayerAlgorithm(),
                TopologicalCleanAlgorithm(),
                TopologicalDouglasSimplificationAlgorithm(),
                RemoveDuplicatedGeometriesAlgorithm(),
                RemoveSmallLinesAlgorithm(),
                RemoveSmallPolygonsAlgorithm(),
                CleanGeometriesAlgorithm(),
                MergeLinesAlgorithm(),
                TopologicalCleanLinesAlgorithm(),
                SnapLayerOnLayerAndUpdateAlgorithm(),
                LineOnLineOverlayerAlgorithm(),
                DissolvePolygonsWithSameAttributesAlgorithm(),
                SnapToGridAndUpdateAlgorithm(),
                RemoveEmptyAndUpdateAlgorithm(),
                ConvertLayer2LayerAlgorithm(),
                OverlayElementsWithAreasAlgorithm(),
                CreateNetworkNodesAlgorithm(),
                VerifyNetworkDirectioningAlgorithm(),
                IdentifyDuplicatedFeaturesAlgorithm(),
                AdjustNetworkConnectivityAlgorithm(),
                RemoveDuplicatedFeaturesAlgorithm(),
<<<<<<< HEAD
                HierarchicalSnapLayerOnLayerAndUpdateAlgorithm()]
=======
                IdentifyDuplicatedPolygonsOnCoverageAlgorithm(),
                IdentifyDuplicatedLinesOnCoverageAlgorithm(),
                IdentifyDuplicatedPointsOnCoverageAlgorithm()]
>>>>>>> 3fe7994d

    def load(self):
        ProcessingConfig.settingIcons[self.name()] = self.icon()
        # Activate provider by default
        ProcessingConfig.addSetting(Setting(self.name(), 'ACTIVATE_DSGTools',
                                            'Activate', True))
        ProcessingConfig.readSettings()
        self.refreshAlgorithms()
        return True

    def unload(self):
        """
        Removes setting when the plugin is unloaded.
        """
        ProcessingConfig.removeSetting('ACTIVATE_DSGTools')

    def isActive(self):
        """
        Returns True if the provider is activated.
        """
        return ProcessingConfig.getSetting('ACTIVATE_DSGTools')

    def setActive(self, active):
        ProcessingConfig.setSettingValue('ACTIVATE_DSGTools', active)

    def id(self):
        """
        This is the name that will appear on the toolbox group.
        It is also used to create the command line name of all the
        algorithms from this provider.
        """
        return 'dsgtools'

    def name(self):
        """
        This is the localised full name.
        """
        return 'DSGTools'

    def icon(self):
        """
        We return the default icon.
        """
        return QIcon(':/plugins/DsgTools/icons/dsg.png')

    def loadAlgorithms(self):
        """
        Here we fill the list of algorithms in self.algs.
        This method is called whenever the list of algorithms should
        be updated. If the list of algorithms can change (for instance,
        if it contains algorithms from user-defined scripts and a new
        script might have been added), you should create the list again
        here.
        In this case, since the list is always the same, we assign from
        the pre-made list. This assignment has to be done in this method
        even if the list does not change, since the self.algs list is
        cleared before calling this method.
        """
        for alg in self.getAlgList():
            self.addAlgorithm(alg)<|MERGE_RESOLUTION|>--- conflicted
+++ resolved
@@ -137,13 +137,10 @@
                 IdentifyDuplicatedFeaturesAlgorithm(),
                 AdjustNetworkConnectivityAlgorithm(),
                 RemoveDuplicatedFeaturesAlgorithm(),
-<<<<<<< HEAD
-                HierarchicalSnapLayerOnLayerAndUpdateAlgorithm()]
-=======
+                HierarchicalSnapLayerOnLayerAndUpdateAlgorithm(),
                 IdentifyDuplicatedPolygonsOnCoverageAlgorithm(),
                 IdentifyDuplicatedLinesOnCoverageAlgorithm(),
                 IdentifyDuplicatedPointsOnCoverageAlgorithm()]
->>>>>>> 3fe7994d
 
     def load(self):
         ProcessingConfig.settingIcons[self.name()] = self.icon()
