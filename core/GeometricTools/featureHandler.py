--- conflicted
+++ resolved
@@ -25,13 +25,8 @@
 import itertools
 from qgis.core import QgsMessageLog, QgsVectorLayer, QgsGeometry, QgsField, QgsVectorDataProvider, \
                       QgsFeatureRequest, QgsExpression, QgsFeature, QgsSpatialIndex, Qgis, \
-<<<<<<< HEAD
                       QgsCoordinateTransform, QgsWkbTypes, QgsProcessingMultiStepFeedback
 from qgis.PyQt.Qt import QObject, QVariant
-=======
-                      QgsCoordinateTransform, QgsWkbTypes, QgsVectorLayerUtils
-from qgis.PyQt.Qt import QObject
->>>>>>> f9498175
 
 from .geometryHandler import GeometryHandler
 from .attributeHandler import AttributeHandler
