--- conflicted
+++ resolved
@@ -179,11 +179,7 @@
             iterator, size = self.getFeatureList(layer, onlySelected=onlySelected, returnSize=True)
             for current, feature in enumerate(iterator):
                 if feedback:
-<<<<<<< HEAD
-                    if feedback.isCanceled():
-=======
                     if multiStepFeedback.isCanceled():
->>>>>>> 193d97e6
                         break
                 newFeats = self.featureHandler.createUnifiedFeature(unifiedLyr, feature, layername,\
                                                                    bList=blackList, \
