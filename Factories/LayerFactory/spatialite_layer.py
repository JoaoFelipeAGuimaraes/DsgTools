# -*- coding: utf-8 -*-
"""
/***************************************************************************
 DsgTools
                                 A QGIS plugin
 Brazilian Army Cartographic Production Tools
                             -------------------
        begin                : 2015-11-24
        git sha              : $Format:%H$
        copyright            : (C) 2015 by Brazilian Army - Geographic Service Bureau
        email                : suporte.dsgtools@dsg.eb.mil.br
 ***************************************************************************/

/***************************************************************************
 *                                                                         *
 *   This program is free software; you can redistribute it and/or modify  *
 *   it under the terms of the GNU General Public License as published by  *
 *   the Free Software Foundation; either version 2 of the License, or     *
 *   (at your option) any later version.                                   *
 *                                                                         *
 ***************************************************************************/
"""
import os

# Qt imports
from PyQt4 import QtGui, uic, QtCore
from PyQt4.QtCore import pyqtSlot, pyqtSignal
from PyQt4.Qt import QObject

# QGIS imports
from qgis.core import QgsMapLayerRegistry, QgsVectorLayer,QgsDataSourceURI, QgsMessageLog
from qgis.utils import iface

#DsgTools imports
from DsgTools.Factories.LayerFactory.edgv_layer import EDGVLayer

class SpatialiteLayer(EDGVLayer):
    def __init__(self, abstractDb, codeList, table):
        """Constructor."""
        super(SpatialiteLayer, self).__init__(abstractDb, codeList)
        
        self.provider = 'spatialite'
        
        self.schema, self.layer_name = abstractDb.getTableSchema(table)
        
<<<<<<< HEAD
        dbVersion = abstractDb.getDatabaseVersion()
        if dbVersion == 'FTer_2a_Ed' or dbVersion == '2.1.3':
=======
        try:
            dbVersion = abstractDb.getDatabaseVersion()
        except Exception as e:
            QgsMessageLog.logMessage(e.args[0], 'DSG Tools Plugin', QgsMessageLog.CRITICAL)
            return
            
        if dbVersion == '3.0' or dbVersion == '2.1.3' or dbVersion == 'FTer_2a_Ed':
>>>>>>> d7ec221f
            self.qmlName = '_'.join(table.replace('\r', '').split('_')[1::])
        else:
            self.qmlName = table.replace('\r','')
            
        self.uri.setDatabase(abstractDb.db.databaseName())
        if self.layer_name[-1] == 'c':
            geomColumn = 'CENTROID'
        else:
            geomColumn = 'GEOMETRY'
        self.uri.setDataSource('', table, geomColumn)

    def load(self, crs, idSubgrupo = None):
        qmldir = ''
        try:
            qmldir = self.abstractDb.getQmlDir()
        except Exception as e:
            self.problemOccurred.emit(self.tr('A problem occurred! Check log for details.'))
            QgsMessageLog.logMessage(e.args[0], "DSG Tools Plugin", QgsMessageLog.CRITICAL)
            return None

        vlayerQml = os.path.join(qmldir, self.qmlName+'.qml')

        database = self.abstractDb.db.databaseName()

        vlayer = iface.addVectorLayer(self.uri.uri(), self.layer_name, self.provider)
        if not vlayer:
            return None

        vlayer.setCrs(crs)
        if self.schema <> 'views':
            vlayer.loadNamedStyle(vlayerQml, False)
            attrList = vlayer.pendingFields()
            for field in attrList:
                i = vlayer.fieldNameIndex(field.name())
                if vlayer.editorWidgetV2(i) == 'ValueRelation':
                    groupList = iface.legendInterface().groups()
                    groupRelationshipList = iface.legendInterface().groupLayerRelationship()
                    filename = os.path.basename(database).split('.')[0]
                    if filename not in groupList:
                        idx = iface.legendInterface().addGroup(filename, True,-1)
                        domainIdGroup = iface.legendInterface().addGroup(self.tr("Dominios"), True, idx)
                    else:
                        idx = groupList.index(filename)
                        if "Dominios" not in groupList[idx::]:
                            domainIdGroup = iface.legendInterface().addGroup(self.tr("Dominios"), True, idx)
                        else:
                            domainIdGroup = groupList[idx::].index("Dominios")
    
                    valueRelationDict = vlayer.editorWidgetV2Config(i)
                    domainTableName = valueRelationDict['Layer']
                    loadedLayers = iface.legendInterface().layers()
                    domainLoaded = False
                    for ll in loadedLayers:
                        if ll.name() == domainTableName:
                            candidateUri = QgsDataSourceURI(ll.dataProvider().dataSourceUri())
                            if database == candidateUri.database():
                                domainLoaded = True
                                domLayer = ll
                    if not domainLoaded:
                        uri = QgsDataSourceURI()
                        uri.setDatabase(database)
                        uri.setDataSource('', 'dominios_'+domainTableName, None)
                        #TODO Load domain layer into a group
                        domLayer = iface.addVectorLayer(uri.uri(), domainTableName, self.provider)
                        iface.legendInterface().moveLayer(domLayer, domainIdGroup)
                    valueRelationDict['Layer'] = domLayer.id()
                    vlayer.setEditorWidgetV2Config(i,valueRelationDict)
    
            self.qmlLoaded.emit()

        iface.legendInterface().moveLayer(vlayer, idSubgrupo)
            
        if not vlayer.isValid():
            QgsMessageLog.logMessage(vlayer.error().summary(), "DSG Tools Plugin", QgsMessageLog.CRITICAL)

        return vlayer

    def loadDomainTable(self,name):
        pass<|MERGE_RESOLUTION|>--- conflicted
+++ resolved
@@ -43,10 +43,6 @@
         
         self.schema, self.layer_name = abstractDb.getTableSchema(table)
         
-<<<<<<< HEAD
-        dbVersion = abstractDb.getDatabaseVersion()
-        if dbVersion == 'FTer_2a_Ed' or dbVersion == '2.1.3':
-=======
         try:
             dbVersion = abstractDb.getDatabaseVersion()
         except Exception as e:
@@ -54,7 +50,6 @@
             return
             
         if dbVersion == '3.0' or dbVersion == '2.1.3' or dbVersion == 'FTer_2a_Ed':
->>>>>>> d7ec221f
             self.qmlName = '_'.join(table.replace('\r', '').split('_')[1::])
         else:
             self.qmlName = table.replace('\r','')
