# -*- coding: utf-8 -*-
"""
/***************************************************************************
 DsgTools
                                 A QGIS plugin
 Brazilian Army Cartographic Production Tools
                              -------------------
        begin                : 2014-11-08
        git sha              : $Format:%H$
        copyright            : (C) 2014 by Luiz Andrade - Cartographic Engineer @ Brazilian Army
        email                : luiz.claudio@dsg.eb.mil.br
 ***************************************************************************/

/***************************************************************************
 *                                                                         *
 *   This program is free software; you can redistribute it and/or modify  *
 *   it under the terms of the GNU General Public License as published by  *
 *   the Free Software Foundation; either version 2 of the License, or     *
 *   (at your option) any later version.                                   *
 *                                                                         *
 ***************************************************************************/
"""
from DsgTools.Factories.SqlFactory.sqlGenerator import SqlGenerator

class SpatialiteSqlGenerator(SqlGenerator):
    def getComplexLinks(self, complex):
        sql = "SELECT complex_schema, complex, aggregated_schema, aggregated_class, column_name from public_complex_schema where complex = "+'\''+complex+'\''
        return sql

    def getComplexTablesFromDatabase(self):
        sql = "SELECT name FROM sqlite_master WHERE type='table' AND name LIKE 'complexos_%' ORDER BY name"
        return sql

    def getComplexData(self, complex_schema, complex):
        sql = "SELECT id, nome from "+complex_schema+"_"+complex
        return sql

    def getAssociatedFeaturesData(self, aggregated_schema, aggregated_class, column_name, complex_uuid):
        if aggregated_schema == 'complexos':
            sql = "SELECT id from "+aggregated_schema+"_"+aggregated_class+" where "+column_name+"="+'\''+complex_uuid+'\''
        else:
            sql = "SELECT OGC_FID from "+aggregated_schema+"_"+aggregated_class+" where "+column_name+"="+'\''+complex_uuid+'\''
        return sql

    def getLinkColumn(self, complexClass, aggregatedClass):
        if self.isComplexClass(aggregatedClass):
            sql = 'SELECT column_name from public_complex_schema where complex = \''+complexClass+'\''+' and aggregated_class = '+'\''+aggregatedClass[10:]+'\''
        else:
            sql = 'SELECT column_name from public_complex_schema where complex = \''+complexClass+'\''+' and aggregated_class = '+'\''+aggregatedClass+'\''
        return sql

    def getSrid(self):
        sql = "SELECT srid from geometry_columns"
        return sql

    def getTablesFromDatabase(self):
        sql = "SELECT name FROM sqlite_master WHERE type='table' ORDER BY name"
        return sql

    def disassociateComplexFromComplex(self, aggregated_class, link_column, uuid):
        sql = "UPDATE "+aggregated_class+" SET "+link_column+"=NULL WHERE id = "+'\''+uuid+'\''
        return sql

    def isComplexClass(self, aggregatedClass):
        size = len(aggregatedClass.split('_')[0])
        if size == 9:
            return True
        return False

    def getTemplates(self):
        return None

    def getCreateDatabase(self, name):
        return None

    def insertFrameIntoTable(self, wkt):
        sql = "INSERT INTO public_aux_moldura_a(GEOMETRY) VALUES(GeomFromText("+wkt+"))"
        return sql

    def getElementCountFromLayer(self, layer):
        sql = "SELECT count(*) FROM "+layer
        return sql
    
    def createRole(self, mydict):
        return None

    def dropRole(self, role):
        return None
    
    def grantRole(self, user, role):
        return None
    
    def revokeRole(self, user, role):
        return None
        
    def getRoles(self):
        return None
    
    def getUserRelatedRoles(self):
        return None
    
    def getUsers(self):
        return None
    
    def createUser(self):
        return None    
    
    def removeUser(self):
        return None    

    def alterUserPass(self):
        return None 
    
    def validateWithDomain(self):
        return None
    
    def getNotNullFields(self):
        return None
     
    def getFeaturesWithSQL(self,layer,attrList):
        ls = ','.join(attrList)
        sql = 'SELECT %s FROM %s' % (ls,layer)
        return sql

    def getStructure(self,edgvVersion):
        sql = ''
        if edgvVersion == '2.1.3':
            sql = 'select name, sql from sqlite_master where type = \'table\' and (name like \'cb_%\' or name like \'complexos_%\' or name like \'public_%\')'
        elif edgvVersion == 'FTer_2a_Ed':
            sql = 'select name, sql from sqlite_master where type = \'table\' and (name like \'ge_%\' or name like \'pe_%\' or name like \'complexos_%\' or name like \'public_%\')' 
        return sql  
    
    def getAggregationColumn(self):
        sql = 'SELECT DISTINCT column_name FROM public_complex_schema'
        return sql

    def getAggregatorFromId(self, className, id):
       sql = 'SELECT id from %s where id =\'%s\'' % (className,id)
       return sql
   
    def getAggregatorFromComplexSchema(self,aggregated,aggregationColumn):
        sql = 'SELECT complex from public_complex_schema where aggregated_class = \'%s\' and aggregationColumn = \'%s\'' % (aggregated,aggregationColumn)
        return sql
    
    def createCustomSort(self):
        return None

    def getRolePrivileges(self, role, dbname):
        return None

    def isSuperUser(self,user):
        return None
<<<<<<< HEAD
    
    def getEDGVVersion(self):
        sql = "SELECT edgvversion FROM public_db_metadata LIMIT 1"
        return sql    
=======

    def getInvalidGeom(self, tableSchema, tableName):
        return None

    def checkValidationStructure(self):
        return None

    def createValidationStructure(self,srid):
        return None
>>>>>>> d7ec221f
<|MERGE_RESOLUTION|>--- conflicted
+++ resolved
@@ -144,18 +144,12 @@
     
     def createCustomSort(self):
         return None
-
+    
     def getRolePrivileges(self, role, dbname):
         return None
 
     def isSuperUser(self,user):
         return None
-<<<<<<< HEAD
-    
-    def getEDGVVersion(self):
-        sql = "SELECT edgvversion FROM public_db_metadata LIMIT 1"
-        return sql    
-=======
 
     def getInvalidGeom(self, tableSchema, tableName):
         return None
@@ -165,4 +159,7 @@
 
     def createValidationStructure(self,srid):
         return None
->>>>>>> d7ec221f
+    
+    def getEDGVVersion(self):
+        sql = "SELECT edgvversion FROM public_db_metadata LIMIT 1"
+        return sql    