# -*- coding: utf-8 -*-
"""
/***************************************************************************
 DsgTools
                                 A QGIS plugin
 Brazilian Army Cartographic Production Tools
                             -------------------
        begin                : 2015-11-23
        git sha              : $Format:%H$
        copyright            : (C) 2015 by Brazilian Army - Geographic Service Bureau
        email                : suporte.dsgtools@dsg.eb.mil.br
 ***************************************************************************/

/***************************************************************************
 *                                                                         *
 *   This program is free software; you can redistribute it and/or modify  *
 *   it under the terms of the GNU General Public License as published by  *
 *   the Free Software Foundation; either version 2 of the License, or     *
 *   (at your option) any later version.                                   *
 *                                                                         *
 ***************************************************************************/
"""
import os

# Qt imports
from PyQt4 import QtGui, uic, QtCore
from PyQt4.QtCore import pyqtSlot, pyqtSignal

# QGIS imports
from qgis.core import QgsMapLayer, QgsField, QgsDataSourceURI, QgsMessageLog, QgsVectorLayer
from PyQt4.QtGui import QTableWidgetItem, QMessageBox
from PyQt4.QtSql import QSqlDatabase, QSqlQuery

FORM_CLASS, _ = uic.loadUiType(os.path.join(
    os.path.dirname(__file__), 'code_list.ui'))

class CodeList(QtGui.QDockWidget, FORM_CLASS):
    def __init__(self, iface):
        """Constructor."""
        super(CodeList, self).__init__()
        # Set up the user interface from Designer.
        # After setupUI you can access any designer object by doing
        # self.<objectname>, and you can use autoconnect slots - see
        # http://qt-project.org/doc/qt-4.8/designer-using-a-ui-file.html
        # #widgets-and-dialogs-with-auto-connect
        self.setupUi(self)
        self.iface = iface
        self.currLayer = None
        self.refreshClassesDictList() # creates and populates self.classesFieldDict
        self.setState()
        
    @pyqtSlot()
    def setState(self):
        """
        Sets the code list viewer initial state.
        Populates the field comboBox.
        """
        self.comboBox.clear()
        # in case reload is used or index changed and comboBox is empty, for some reason
        try:
            # gets the layer to be "translated"
            for lyr in self.classesFieldDict.keys():
                if lyr.name() == self.classComboBox.currentText().split(": ")[1]:
                    self.currLayer = lyr
                    break
        except: # leaves self.currLayer set as None
            pass
        if not self.currLayer:
            return        
        try:
            if QgsMapLayer is not None:
                if self.currLayer.type() != QgsMapLayer.VectorLayer:
                    return        
                for field in self.classesFieldDict[self.currLayer]:
                    # iterates over every field that has a value map on database
                    valueDict, keys = self.getCodeListDict(field.name())
                    if len(keys) > 0:
                        self.comboBox.addItem(field.name())
                self.comboBox.setCurrentIndex(0)            
                self.loadCodeList()
        except:
            pass
        
    def getCodeListDict(self, field):
        """
        Gets the code list dictionary
        """
        fieldIndex = self.currLayer.fieldNameIndex(field)
        if fieldIndex == -1:
            return dict(), list()
        valueDict = self.currLayer.editorWidgetV2Config(fieldIndex) 
        keys = [value for value in valueDict.keys() if not (value == 'UseHtml' or value == 'IsMultiline')]
        return valueDict, keys
    
    def makeValueRelationDict(self, valueDict):
        """
        Gets the value relation dictionary. This is necessary for multi valued attributes.
        """
        ret = dict()

        codes = valueDict['FilterExpression'].replace('code in (', '').replace(')','').split(',')
        in_clause = ','.join(map(str, codes))
        keyColumn = valueDict['Key']
        valueColumn = valueDict['Value']
        table = valueDict['Layer'][:-17]#removing the date-time characters
        
        uri = QgsDataSourceURI(self.currLayer.dataProvider().dataSourceUri())
        if uri.host() == '':
            db = QSqlDatabase('QSQLITE')
            db.setDatabaseName(uri.database())
            sql = 'select code, code_name from dominios_%s where code in (%s)' % (table, in_clause)
        else:
            db = QSqlDatabase('QPSQL')
            db.setHostName(uri.host())
            db.setPort(int(uri.port()))
            db.setDatabaseName(uri.database())
            db.setUserName(uri.username())
            db.setPassword(uri.password())
            sql = 'select code, code_name from dominios.%s where code in (%s)' % (table, in_clause)
        
        if not db.open():
            db.close()
            return ret

        query = QSqlQuery(sql, db)
        if not query.isActive():
            QMessageBox.critical(self.iface.mainWindow(), self.tr("Error!"), self.tr("Problem obtaining domain values: ")+query.lastError().text())
            return ret
        
        while query.next():
            code = str(query.value(0))
            code_name = query.value(1)
            ret[code_name] = code
            
        db.close()
                
        return ret
        
    @pyqtSlot(int)
    def on_comboBox_currentIndexChanged(self):
        """
        Slot that updates the code lists when the current active layers changes.
        """
        try:
            for lyr in self.classesFieldDict.keys():
                if lyr.name() == self.classComboBox.currentText().split(": ")[1]:
                    self.currLayer = lyr
            self.loadCodeList()   
        except:
            pass
        
    def loadCodeList(self):
        """
        Loads the current code lists viewer for the active layer
        """
        self.tableWidget.clear()
        self.tableWidget.setColumnCount(2)
        self.tableWidget.setHorizontalHeaderLabels([self.tr('Value'), self.tr('Code')])
<<<<<<< HEAD
        try:
            field = self.comboBox.currentText()
            valueDict, keys = self.getCodeListDict(field)
            
            if 'FilterExpression' in keys:
                valueDict = self.makeValueRelationDict(valueDict)
                keys = valueDict.keys()

            self.tableWidget.setRowCount(len(keys))
            
            for row, value in enumerate(keys):
                code = valueDict[value]
                valueItem = QTableWidgetItem(value)
                codeItem = QTableWidgetItem(code)
                self.tableWidget.setItem(row, 0, valueItem)
                self.tableWidget.setItem(row, 1, codeItem)
            self.tableWidget.sortItems(1)
        except:
            pass
=======
        
        field = self.comboBox.currentText()
        valueDict, keys = self.getCodeListDict(field)
        
        if 'FilterExpression' in keys:
            valueDict = self.makeValueRelationDict(valueDict)
            keys = valueDict.keys()
        elif 'Relation' in keys:
            return

        self.tableWidget.setRowCount(len(keys))
        
        for row, value in enumerate(keys):
            code = valueDict[value]
            valueItem = QTableWidgetItem(value)
            codeItem = QTableWidgetItem(code)
            self.tableWidget.setItem(row, 0, valueItem)
            self.tableWidget.setItem(row, 1, codeItem)
        self.tableWidget.sortItems(1)

    def refreshClassesDictList(self):        
        """
        Refreshs the list of classes having Value Map set.
        Populates the classComboBox.
        Returns the dict of classes and their attributes that have the value map set (classesFieldDict)
        """
        # checks if the selected class has a value map and fills the field combobox if necessary
        self.classComboBox.clear()
        try:
            self.classesFieldDict.clear()
        except:
            # this dict is composed by [ QgsLayer obj : [ 'Every attribute (QgsField obj) that has a value map of this specific layer' ] ]
            self.classesFieldDict = dict()
        layers = self.iface.legendInterface().layers()
        for layer in layers:
            if isinstance(layer, QgsVectorLayer):
                for field in layer.pendingFields():
                    fieldIndex = layer.fieldNameIndex(field.name())
                    # only classes that have value maps may be enlisted on the feature
                    if layer.editFormConfig().widgetType(fieldIndex) in ['ValueMap', 'ValueRelation']:
                        if layer not in self.classesFieldDict.keys():
                            self.classesFieldDict[layer] = []
                            # in case more tha a db is loaded and they have the same layer
                            # name for some class. 
                            db_name = layer.dataProvider().dataSourceUri().split("'")[1]
                            self.classComboBox.addItem("{0}: {1}".format(db_name, layer.name()))
                        if field not in self.classesFieldDict[layer]:
                            self.classesFieldDict[layer].append(field)
        self.classComboBox.setCurrentIndex(0)

    @pyqtSlot(int)
    def on_classComboBox_currentIndexChanged(self):
        """
        Slot that updates the code lists when the selected layer changes.
        """
        # if index is changed, no need to reset dict, just updates field list and attr table...
        self.setState()
        self.loadCodeList()

    @pyqtSlot(bool)
    def on_refreshButton_clicked(self):
        """
         Refreshs the list of classes having Value Map set when refresh button is clicked.
        """
        try:
            self.refreshClassesDictList()
            self.setState()
            self.loadCodeList()
        except Exception as e:
            QtGui.QMessageBox.critical(self, self.tr('Critical!'), self.tr('A problem occurred! Check log for details. (Do the layers have Value Maps?)'))
            QgsMessageLog.logMessage(self.tr('Error loading classes to Code List Viewer: ')+':'.join(e.args), "DSG Tools Plugin", QgsMessageLog.CRITICAL)
>>>>>>> 07f7d49a
<|MERGE_RESOLUTION|>--- conflicted
+++ resolved
@@ -156,27 +156,6 @@
         self.tableWidget.clear()
         self.tableWidget.setColumnCount(2)
         self.tableWidget.setHorizontalHeaderLabels([self.tr('Value'), self.tr('Code')])
-<<<<<<< HEAD
-        try:
-            field = self.comboBox.currentText()
-            valueDict, keys = self.getCodeListDict(field)
-            
-            if 'FilterExpression' in keys:
-                valueDict = self.makeValueRelationDict(valueDict)
-                keys = valueDict.keys()
-
-            self.tableWidget.setRowCount(len(keys))
-            
-            for row, value in enumerate(keys):
-                code = valueDict[value]
-                valueItem = QTableWidgetItem(value)
-                codeItem = QTableWidgetItem(code)
-                self.tableWidget.setItem(row, 0, valueItem)
-                self.tableWidget.setItem(row, 1, codeItem)
-            self.tableWidget.sortItems(1)
-        except:
-            pass
-=======
         
         field = self.comboBox.currentText()
         valueDict, keys = self.getCodeListDict(field)
@@ -247,5 +226,4 @@
             self.loadCodeList()
         except Exception as e:
             QtGui.QMessageBox.critical(self, self.tr('Critical!'), self.tr('A problem occurred! Check log for details. (Do the layers have Value Maps?)'))
-            QgsMessageLog.logMessage(self.tr('Error loading classes to Code List Viewer: ')+':'.join(e.args), "DSG Tools Plugin", QgsMessageLog.CRITICAL)
->>>>>>> 07f7d49a
+            QgsMessageLog.logMessage(self.tr('Error loading classes to Code List Viewer: ')+':'.join(e.args), "DSG Tools Plugin", QgsMessageLog.CRITICAL)