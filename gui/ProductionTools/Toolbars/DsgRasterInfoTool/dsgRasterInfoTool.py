# -*- coding: utf-8 -*-
"""
/***************************************************************************
 DsgTools
                                 A QGIS plugin
 Brazilian Army Cartographic Production Tools
                             -------------------
        begin                : 2018-03-29
        git sha              : $Format:%H$
        copyright            : (C) 2018 by João P. Esperidião - Cartographic Engineer @ Brazilian Army
        email                : esperidiao.joao@eb.mil.br
 ***************************************************************************/

/***************************************************************************
 *                                                                         *
 *   This program is free software; you can redistribute it and/or modify  *
 *   it under the terms of the GNU General Public License as published by  *
 *   the Free Software Foundation; either version 2 of the License, or     *
 *   (at your option) any later version.                                   *
 *                                                                         *
 ***************************************************************************/
"""

import os
from functools import partial

from qgis.core import QgsGeometry, QgsRaster, QgsVectorLayer, QgsWkbTypes

from qgis.PyQt import QtGui, uic
from qgis.PyQt.QtCore import pyqtSlot, pyqtSignal, QTimer
from qgis.PyQt.QtWidgets import QWidget, QToolTip, QAction
from qgis.PyQt.QtGui import QIcon

from DsgTools.gui.ProductionTools.Toolbars.DsgRasterInfoTool.bandValueTool import BandValueTool
from DsgTools.core.GeometricTools.geometryHandler import GeometryHandler
from DsgTools.gui.ProductionTools.Toolbars.DsgRasterInfoTool.assignBandValueTool import AssignBandValueTool

# FORM_CLASS, _ = uic.loadUiType(os.path.join(os.path.dirname(__file__), 'dsgRasterInfoTool.ui'))
from .dsgRasterInfoTool_ui import Ui_DsgRasterInfoTool

class DsgRasterInfoTool(QWidget, Ui_DsgRasterInfoTool):
    """
    This class is supposed to help revision operators. It shows, on mouse hovering
    raster layer's band values. For a MDS product, altimetry is, then, given.
    Tool Behaviour:
    1- On hoverring a pixel: expose band value(s)
    2- On mouse click: create a new instance of desired layer (filled on config).
        * behaviour 2 is an extrapolation of first conception
    """
    def __init__(self, iface, parent = None):
        """
        Class constructor.
        """
        self.canvas = iface.mapCanvas()
        super(DsgRasterInfoTool, self).__init__(parent)
        self.setupUi(self)
        self.bandTooltipButton.setToolTip(self.tr("Show raster tooltip"))
        self.dynamicHistogramButton.setToolTip(self.tr("Dynamic histogram view"))
        self.valueSetterButton.setToolTip(self.tr("Set raster value from mouse click\nShift + Left Click + Mouse Drag: Selects a set of points and assigns raster value for each point"))
        self.assignBandValueTool = None
        self.parent = parent
        self.splitter.hide()
        self.iface = iface
        self.timerMapTips = QTimer( self.canvas )
        self.geometryHandler = GeometryHandler(iface)
        self.addShortcuts()
        self.valueSetterButton.setEnabled(False)
        self.iface.mapCanvas().currentLayerChanged.connect(self.enableAssignValue)
        self.iface.actionToggleEditing().triggered.connect(self.enableAssignValue)
        self.iface.mapCanvas().mapToolSet.connect(self.enableAssignValue)
        self.valueSetterButton.toggled.connect(self.activateValueSetter)
        # self.rasterComboBox.currentIndexChanged.connect(self.enableAssignValue)
        # start currentLayer selection
        self.currentLayer = None

    def resetEditingSignals(self, currentLayer):
        """
        Disconnects editing signal from previously selected layer and connects it to newly selected layer.
        Method is called whenever currentlLayerChanged signal is emitted.
        """
        # get previous selected layer
        prevLayer = self.currentLayer
        # update current selected layer
        if not currentLayer:
            self.currentLayer = currentLayer
        self.activateAlias = partial(self.activateValueSetter, True)
        self.deactivateAlias = partial(self.activateValueSetter, False)
        if prevLayer:
            try:
                # if there was a previous selection, signals must be disconnected from it before connecting to the new layer
                prevLayer.editingStarted.disconnect(self.activateAlias)
                prevLayer.editingStopped.disconnect(self.deactivateAlias)
            except:
                # in case signal is not yet connected, somehow
                pass
        # connecting signals to new layer
        if isinstance(self.currentLayer, QgsVectorLayer):
            if self.currentLayer.geometryType() == QgsWkbTypes.PointGeometry:
                self.currentLayer.editingStarted.connect(self.activateAlias)
                self.currentLayer.editingStopped.connect(self.deactivateAlias)

    def add_action(self, icon_path, text, callback, parent=None):
        icon = QIcon(icon_path)
        action = QAction(icon, text, parent)
        action.triggered.connect(callback)
        if parent:
            parent.addAction(action)
        return action

    def addShortcuts(self):
        icon_path = ':/plugins/DsgTools/icons/rasterToolTip.png'
        text = self.tr('DSGTools: Raster information tool')
        self.activateToolAction = self.add_action(icon_path, text, self.rasterInfoPushButton.toggle, parent = self.parent)
        self.iface.registerMainWindowAction(self.activateToolAction, '')
        icon_path = ':/plugins/DsgTools/icons/band_tooltip.png'
        text = self.tr('DSGTools: Band tooltip')
        self.bandTooltipButtonAction = self.add_action(icon_path, text, self.bandTooltipButton.toggle, parent = self.parent)
        self.iface.registerMainWindowAction(self.bandTooltipButtonAction, '')
        icon_path = ':/plugins/DsgTools/icons/dynamic_histogram_viewer.png'
        text = self.tr('DSGTools: Dynamic Histogram Viewer')
        self.dynamicHistogramButtonAction = self.add_action(icon_path, text, self.dynamicHistogramButton.toggle, parent = self.parent)
        self.iface.registerMainWindowAction(self.dynamicHistogramButtonAction, '')
        icon_path = ':/plugins/DsgTools/icons/valueSetter.png'
        text = self.tr('DSGTools: Set Value From Point')
        self.valueSetterButtonAction = self.add_action(icon_path, text, self.valueSetterButton.toggle, parent = self.parent)
        self.iface.registerMainWindowAction(self.valueSetterButtonAction, '')
        # self.timerMapTips.timeout.connect( self.showToolTip )

    def disconnectAllSignals(self):
        """
        Disconnects all signals connected/related to Set Value Checker tool.
        """
        try:
            self.valueSetterButton.toggled.disconnect(self.activateValueSetter)
            # self.valueSetterButton.blockSignals(True)
        except:
            pass
        # try:
        #     self.rasterComboBox.currentIndexChanged.disconnect(self.enableAssignValue)
        # except:
        #     pass
        try:
            self.iface.mapCanvas().currentLayerChanged.disconnect(self.enableAssignValue)
        except:
            pass
        try:
            self.iface.actionToggleEditing().triggered.disconnect(self.enableAssignValue)
        except:
            pass
        try:
            self.iface.mapCanvas().mapToolSet.disconnect(self.enableAssignValue)
        except:
            pass
        try:
            self.currentLayer.editingStarted.disconnect(self.activateAlias)
        except:
            pass
        try:
            self.currentLayer.editingStopped.disconnect(self.deactivateAlias)
        except:
            pass

    def connectAllSignals(self):
        """
        Connects all signals connected/related to Set Value Checker tool.
        """
        self.valueSetterButton.toggled.connect(self.activateValueSetter)
        # self.valueSetterButton.blockSignals(False)
        self.iface.mapCanvas().currentLayerChanged.connect(self.enableAssignValue)
        self.iface.actionToggleEditing().triggered.connect(self.enableAssignValue)
        self.iface.mapCanvas().mapToolSet.connect(self.enableAssignValue)
        # self.rasterComboBox.currentIndexChanged.connect(self.enableAssignValue)
        if self.currentLayer:
            self.currentLayer.editingStarted.connect(self.activateAlias)
            self.currentLayer.editingStopped.connect(self.deactivateAlias)

    def enableAssignValue(self, newTool=None, oldTool=None):
        self.disconnectAllSignals()
        layer = self.iface.mapCanvas().currentLayer()
        if layer and isinstance(layer, QgsVectorLayer):
            if layer.geometryType() == QgsWkbTypes.PointGeometry and layer.isEditable() and not self.rasterComboBox.currentLayer() is None:
                self.valueSetterButton.setEnabled(True)
                # reset editing signals
                self.resetEditingSignals(currentLayer=layer)
            else:
                self.valueSetterButton.setEnabled(False)
                if self.valueSetterButton.isChecked():
                    self.valueSetterButton.setChecked(False)
                    self.activateValueSetter(False)
        else:
            self.valueSetterButton.setEnabled(False)
            if self.valueSetterButton.isChecked():
                self.valueSetterButton.setChecked(False)
                self.activateValueSetter(False)
        self.connectAllSignals()

    def deactivate(self):
        self.activateBandValueTool(False)
        self.activateStretchTool(False)
        self.activateValueSetter(False)

    @pyqtSlot(bool, name = 'on_rasterInfoPushButton_toggled')
    def toggleBar(self, toggled=None):
        """
        Shows/Hides the tool bar
        """
        if toggled is None:
            toggled = self.rasterInfoPushButton.isChecked()
        if toggled:
            self.splitter.show()
        else:
            self.splitter.hide()      
    
    @pyqtSlot(bool, name = 'on_bandTooltipButton_toggled')
    def activateBandValueTool(self, state):
        if state:
            self.iface.mapCanvas().xyCoordinates.connect(self.showToolTip)
        else:
            self.iface.mapCanvas().xyCoordinates.disconnect(self.showToolTip)
    
    @pyqtSlot(bool, name = 'on_dynamicHistogramButton_toggled')
    def activateStretchTool(self, state):
        if state:
            self.iface.mapCanvas().extentsChanged.connect(self.stretch_raster)
        else:
            self.iface.mapCanvas().extentsChanged.disconnect(self.stretch_raster)

    def stretch_raster(self):
        try:
            formerLayer = self.iface.activeLayer()
            layer = self.rasterComboBox.currentLayer()
            self.iface.setActiveLayer(layer)
            self.iface.mainWindow().findChild( QAction, 'mActionLocalCumulativeCutStretch' ).trigger()
            self.iface.setActiveLayer(formerLayer)
        except AttributeError:
            pass

    # @pyqtSlot(bool, name = 'on_valueSetterButton_toggled')
    def activateValueSetter(self, state):
        if state:
            raster = self.rasterComboBox.currentLayer()
            self.loadTool(self.iface, raster)
        else:
            self.unloadTool()

    def loadTool(self, iface, raster):
        self.disconnectAllSignals()
        self.assignBandValueTool = AssignBandValueTool(self.iface, raster)
        self.assignBandValueTool.activate()
        self.iface.mapCanvas().setMapTool(self.assignBandValueTool)
        self.connectAllSignals()

    def unloadTool(self):
        self.disconnectAllSignals()
        if self.assignBandValueTool:
            self.assignBandValueTool.deactivate()
            self.iface.mapCanvas().unsetMapTool(self.assignBandValueTool)
        self.assignBandValueTool = None
        self.iface.mapCanvas().mapToolSet.connect(self.enableAssignValue)
        self.connectAllSignals()

    def getPixelValue(self, mousePos, rasterLayer):
        """
        
        """
        rasterCrs = rasterLayer.crs()
        mousePosGeom = QgsGeometry.fromPointXY(mousePos)
        canvasCrs = self.canvas.mapSettings().destinationCrs()
        self.geometryHandler.reprojectFeature(mousePosGeom, rasterCrs, canvasCrs)
        mousePos = mousePosGeom.asPoint()
        # identify pixel(s) information
        i = rasterLayer.dataProvider().identify( mousePos, QgsRaster.IdentifyFormatValue )
        if i.isValid():
            text = ", ".join(['{0:g}'.format(r) for r in list(i.results().values()) if r is not None] )
        else:
            text = ""
        return text

    def showToolTip(self, qgsPoint):
        """
        
        """
        self.timerMapTips.stop()
        self.timerMapTips.start( 6000 ) # time in milliseconds
        if self.canvas.underMouse():
            raster = self.rasterComboBox.currentLayer()
            if raster:
                text = self.getPixelValue(qgsPoint, raster)
                p = self.canvas.mapToGlobal( self.canvas.mouseLastXY() )
                QToolTip.showText( p, text, self.canvas )
    
    def unload(self):
<<<<<<< HEAD
        self.disconnectAllSignals()
        self.iface.mapCanvas().extentsChanged.disconnect(self.stretch_raster)
        self.iface.mapCanvas().xyCoordinates.disconnect(self.showToolTip)
=======
        try:
            self.iface.mapCanvas().extentsChanged.disconnect(self.stretch_raster)
        except:
            pass
        try:
            self.iface.mapCanvas().xyCoordinates.disconnect(self.showToolTip)
        except:
            pass
        self.iface.unregisterMainWindowAction(self.activateToolAction)
        self.iface.unregisterMainWindowAction(self.bandTooltipButtonAction)
        self.iface.unregisterMainWindowAction(self.dynamicHistogramButtonAction)
>>>>>>> 80e412a6
<|MERGE_RESOLUTION|>--- conflicted
+++ resolved
@@ -290,11 +290,7 @@
                 QToolTip.showText( p, text, self.canvas )
     
     def unload(self):
-<<<<<<< HEAD
         self.disconnectAllSignals()
-        self.iface.mapCanvas().extentsChanged.disconnect(self.stretch_raster)
-        self.iface.mapCanvas().xyCoordinates.disconnect(self.showToolTip)
-=======
         try:
             self.iface.mapCanvas().extentsChanged.disconnect(self.stretch_raster)
         except:
@@ -306,4 +302,3 @@
         self.iface.unregisterMainWindowAction(self.activateToolAction)
         self.iface.unregisterMainWindowAction(self.bandTooltipButtonAction)
         self.iface.unregisterMainWindowAction(self.dynamicHistogramButtonAction)
->>>>>>> 80e412a6
