--- conflicted
+++ resolved
@@ -60,12 +60,8 @@
         """
         Destructor
         """
-<<<<<<< HEAD
-        self.closeDatabase()
-=======
         if self.serverAbstractDb is not None:
-            self.serverAbstractDb.closeDatabse()
->>>>>>> 6cf6eb7a
+            self.serverAbstractDb.closeDatabase()
         super(ConnectionComboBox, self).__del__()
     
     def loadServerAbstractDb(self):
