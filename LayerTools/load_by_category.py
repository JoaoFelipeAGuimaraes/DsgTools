# -*- coding: utf-8 -*-
"""
/***************************************************************************
 LoadByClass
                                 A QGIS plugin
 Load database classes.
                             -------------------
        begin                : 2014-06-17
        git sha              : $Format:%H$
        copyright            : (C) 2014 by Philipe Borba - Cartographic Engineer @ Brazilian Army
        email                : borba@dsg.eb.mil.br
        mod history          : 2014-12-17 by Luiz Andrade - Cartographic Engineer @ Brazilian Army
                               2014-12-19 by Philipe Borba- Cartographic Engineer @ Brazilian Army
 ***************************************************************************/

/***************************************************************************
 *                                                                         *
 *   This program is free software; you can redistribute it and/or modify  *
 *   it under the terms of the GNU General Public License as published by  *
 *   the Free Software Foundation; either version 2 of the License, or     *
 *   (at your option) any later version.                                   *
 *                                                                         *
 ***************************************************************************/
"""
import os

#QGIS imports
from qgis.core import QgsCoordinateReferenceSystem,QgsDataSourceURI,QgsVectorLayer,QgsMapLayerRegistry,QgsMessageLog
from qgis.gui import QgsMessageBar
import qgis as qgis

#PyQt imports
from PyQt4 import QtGui, QtCore, uic
from PyQt4.QtCore import Qt
from PyQt4.QtSql import QSqlQuery
from PyQt4.QtGui import QApplication, QCursor

#DsgTools imports
from DsgTools.Factories.LayerFactory.layerFactory import LayerFactory

FORM_CLASS, _ = uic.loadUiType(os.path.join(
    os.path.dirname(__file__), 'load_by_category_dialog.ui'))

class LoadByCategory(QtGui.QDialog, FORM_CLASS):
    def __init__(self, codeList, parent=None):
        """Constructor."""
        super(LoadByCategory, self).__init__(parent)
        # Set up the user interface from Designer.
        # After setupUI you can access any designer object by doing
        # self.<objectname>, and you can use autoconnect slots - see
        # http://qt-project.org/doc/qt-4.8/designer-using-a-ui-file.html
        # #widgets-and-dialogs-with-auto-connect
        self.setupUi(self)

        self.categories = []
        self.selectedClasses = []
 
        self.point = []
        self.line = []
        self.polygon = []
        self.pointWithElement = []
        self.lineWithElement = []
        self.polygonWithElement = []
 
        self.parentTreeNode = None
 
        self.checkBoxPoint.setCheckState(0)
        self.checkBoxLine.setCheckState(0)
        self.checkBoxPolygon.setCheckState(0)
        self.checkBoxAll.setCheckState(0)
 
        self.bar = QgsMessageBar()
        self.setLayout(QtGui.QGridLayout(self))
        self.layout().setContentsMargins(0,0,0,0)
        self.layout().setAlignment(QtCore.Qt.AlignTop)
        sizePolicy = QtGui.QSizePolicy(QtGui.QSizePolicy.Minimum, QtGui.QSizePolicy.Fixed)
        self.bar.setSizePolicy(sizePolicy)
        self.layout().addWidget(self.bar, 0,0,1,1)
 
        #Objects Connections
        self.widget.connectionChanged.connect(self.listCategoriesFromDatabase)
        self.widget.problemOccurred.connect(self.pushMessage)
        
        self.pushButtonCancel.clicked.connect(self.cancel)
        self.pushButtonOk.clicked.connect(self.okSelected)
        self.pushButtonSelectAll.clicked.connect(self.selectAll)
        self.pushButtonDeselectAll.clicked.connect(self.deselectAll)
        self.pushButtonSelectOne.clicked.connect(self.selectOne)
        self.pushButtonDeselectOne.clicked.connect(self.deselectOne)
        self.checkBoxAll.stateChanged.connect(self.setAllGroup)
        
        self.widget.tabWidget.currentChanged.connect(self.restoreInitialState)
        
        self.codeList = codeList
        self.layerFactory = LayerFactory()
 
    def restoreInitialState(self):
        self.categories = []
        self.selectedClasses = []
        self.listWidgetCategoryFrom.clear()
        self.listWidgetCategoryTo.clear()

        self.point = []
        self.line = []
        self.polygon = []
        self.pointWithElement = []
        self.lineWithElement = []
        self.polygonWithElement = []
        self.parentTreeNode = None

        self.checkBoxPoint.setCheckState(0)
        self.checkBoxLine.setCheckState(0)
        self.checkBoxPolygon.setCheckState(0)
        self.checkBoxAll.setCheckState(0)

    def listCategoriesFromDatabase(self):
        self.listWidgetCategoryFrom.clear()
        self.listWidgetCategoryTo.clear()

        self.dbVersion = self.widget.getDBVersion()
        self.qmlPath = self.widget.getQmlPath()

        classes = []
        try:
            classes = self.widget.abstractDb.listGeomClassesFromDatabase()
        except Exception as e:
<<<<<<< HEAD
            QgsMessageLog.logMessage(e.args[0], 'DSG Tools Plugin', QgsMessageLog.CRITICAL)
            self.bar.pushMessage(self.tr("CRITICAL!"), self.tr('A problem occurred! Check log for details.'), level=QgsMessageBar.CRITICAL)
=======
            self.bar.pushMessage(self.tr("CRITICAL!"), self.tr('A problem occurred! Check log for details.'), level=QgsMessageBar.CRITICAL)
            QgsMessageLog.logMessage(e.args[0], 'DSG Tools Plugin', QgsMessageLog.CRITICAL)
>>>>>>> d7ec221f
            
        for table in classes:
            schema, layerName = self.widget.abstractDb.getTableSchema(table)
            category = layerName.split('_')[0]
            categoryName = schema+'.'+category
            if layerName.split("_")[-1] == "p":
                self.point.append(table)
            if layerName.split("_")[-1] == "l":
                self.line.append(table)
            if layerName.split("_")[-1] == "a":
                self.polygon.append(table)

            self.insertIntoListView(categoryName)
        self.listWidgetCategoryFrom.sortItems()

    def insertIntoListView(self, item_name):
        found = self.listWidgetCategoryFrom.findItems(item_name, Qt.MatchExactly)
        if len(found) == 0:
            item = QtGui.QListWidgetItem(item_name)
            self.listWidgetCategoryFrom.addItem(item)

    def selectAll(self):
        tam = self.listWidgetCategoryFrom.__len__()
        for i in range(tam+1,1,-1):
            item = self.listWidgetCategoryFrom.takeItem(i-2)
            self.listWidgetCategoryTo.addItem(item)
        self.listWidgetCategoryTo.sortItems()

    def deselectAll(self):
        tam = self.listWidgetCategoryTo.__len__()
        for i in range(tam+1,1,-1):
            item = self.listWidgetCategoryTo.takeItem(i-2)
            self.listWidgetCategoryFrom.addItem(item)
        self.listWidgetCategoryFrom.sortItems()

    def selectOne(self):
        listedItems = self.listWidgetCategoryFrom.selectedItems()
        for i in listedItems:
            item = self.listWidgetCategoryFrom.takeItem(self.listWidgetCategoryFrom.row(i))
            self.listWidgetCategoryTo.addItem(item)
        self.listWidgetCategoryTo.sortItems()

    def deselectOne(self):
        listedItems = self.listWidgetCategoryTo.selectedItems()
        for i in listedItems:
            item = self.listWidgetCategoryTo.takeItem(self.listWidgetCategoryTo.row(i))
            self.listWidgetCategoryFrom.addItem(item)
        self.listWidgetCategoryFrom.sortItems()

    def setAllGroup(self):
        if self.checkBoxAll.isChecked():
            self.checkBoxPoint.setCheckState(2)
            self.checkBoxLine.setCheckState(2)
            self.checkBoxPolygon.setCheckState(2)
        else:
            self.checkBoxPoint.setCheckState(0)
            self.checkBoxLine.setCheckState(0)
            self.checkBoxPolygon.setCheckState(0)
            
    def pushMessage(self, msg):
        self.bar.pushMessage('', msg, level=QgsMessageBar.CRITICAL)

    def cancel(self):
        self.restoreInitialState()
        self.close()

    def getSelectedItems(self):
        lista = self.classesListWidget.selectedItems()
        self.selectedClasses = []
        tam = len(lista)
        for i in range(tam):
            self.selectedClasses.append(lista[i].text())
        self.selectedClasses.sort()

    def okSelected(self):
        try:
            QApplication.setOverrideCursor(QCursor(Qt.WaitCursor))
    
            if self.checkBoxOnlyWithElements.isChecked():
                self.setLayersWithElements()
                ponto = self.pointWithElement
                linha = self.lineWithElement
                area = self.polygonWithElement
            else:
                ponto = self.point
                linha = self.line
                area = self.polygon
    
            if len(self.listWidgetCategoryTo)>0:
                categoriasSelecionadas = []
                for i in range(self.listWidgetCategoryTo.__len__()):
                    categoriasSelecionadas.append(self.listWidgetCategoryTo.item(i).text())
    
                if self.checkBoxPoint.isChecked():
                    self.loadLayers('p', categoriasSelecionadas, ponto)
                if self.checkBoxLine.isChecked():
                    self.loadLayers('l', categoriasSelecionadas, linha)
                if self.checkBoxPolygon.isChecked():
                    self.loadLayers('a', categoriasSelecionadas, area)
                if self.checkBoxPoint.isChecked()== False and self.checkBoxLine.isChecked() == False and self.checkBoxPolygon.isChecked() == False:
                    self.bar.pushMessage(self.tr("WARNING!"), self.tr("Please, select at least one type of layer!"), level=QgsMessageBar.WARNING)
                else:
                    self.restoreInitialState()
                    self.close()
            else:
                if self.widget.db and not self.widget.crs:
                    self.bar.pushMessage(self.tr("CRITICAL!"), self.tr("Could not determine the coordinate reference system!"), level=QgsMessageBar.CRITICAL)
                if not self.widget.db and not self.widget.crs:
                    self.bar.pushMessage(self.tr("CRITICAL!"), self.tr("Database not loaded properly!"), level=QgsMessageBar.CRITICAL)
                    self.bar.pushMessage(self.tr("CRITICAL!"), self.tr("Could not determine the coordinate reference system!"), level=QgsMessageBar.CRITICAL)
                if len(self.listWidgetCategoryTo)==0:
                    self.bar.pushMessage(self.tr("WARNING!"), self.tr("Please, select at least one category!"), level=QgsMessageBar.WARNING)
                categoriasSelecionadas = []
                self.pointWithElement = []
                self.lineWithElement = []
                self.polygonWithElement = []
    
            QApplication.restoreOverrideCursor()
        except:
            QApplication.restoreOverrideCursor()

    def setLayersWithElements(self):
        self.pointWithElement = []
        self.lineWithElement = []
        self.polygonWithElement = []

        try:
            pontoAux = self.widget.abstractDb.countElements(self.point)
            linhaAux = self.widget.abstractDb.countElements(self.line)
            areaAux = self.widget.abstractDb.countElements(self.polygon)
        except Exception as e:
            self.bar.pushMessage(self.tr('CRITICAL!'), self.tr('A problem occurred! Check log for details'), level=QgsMessageBar.CRITICAL)
            QgsMessageLog.logMessage(e.args[0], 'DSG Tools Plugin', QgsMessageLog.CRITICAL)
            return

        for i in pontoAux:
            if i[1] > 0:
                self.pointWithElement.append(i[0])

        for i in linhaAux:
            if i[1] > 0:
                self.lineWithElement.append(i[0])

        for i in areaAux:
            if i[1] > 0:
                self.polygonWithElement.append(i[0])

    def loadLayers(self, type, categories, table_names):
        dbName = self.widget.abstractDb.getDatabaseName()
        groupList = qgis.utils.iface.legendInterface().groups()
        groupRelationshipList = qgis.utils.iface.legendInterface().groupLayerRelationship()
        if dbName not in groupList:
            self.parentTreeNode = qgis.utils.iface.legendInterface (). addGroup (dbName, -1)
        else:
            self.parentTreeNode = groupList.index(dbName)

        if type == 'p':
            if len(groupList[self.parentTreeNode::]) == 0:
                idGrupo = qgis.utils.iface.legendInterface (). addGroup (self.tr('Point'), True,self.parentTreeNode)
            elif self.tr('Point') not in groupRelationshipList[self.parentTreeNode][1]:
                idGrupo = qgis.utils.iface.legendInterface (). addGroup (self.tr('Point'), True,self.parentTreeNode)
            else:
                idGrupo = groupList[self.parentTreeNode::].index(self.tr('Point'))
            for category in categories:
                self.prepareLayer(category, table_names, idGrupo)
        if type == 'l':
            if len(groupList[self.parentTreeNode::]) == 0:
                idGrupo = qgis.utils.iface.legendInterface (). addGroup (self.tr('Line'), True,self.parentTreeNode)
            elif self.tr('Line') not in groupRelationshipList[self.parentTreeNode][1]:
                idGrupo = qgis.utils.iface.legendInterface (). addGroup (self.tr('Line'), True,self.parentTreeNode)
            else:
                idGrupo = groupList[self.parentTreeNode::].index(self.tr('Line'))
            for category in categories:
                self.prepareLayer(category, table_names, idGrupo)
        if type == 'a':
            if len(groupList[self.parentTreeNode::]) == 0:
                idGrupo = qgis.utils.iface.legendInterface (). addGroup (self.tr('Area'), True,self.parentTreeNode)
            elif self.tr('Area') not in groupRelationshipList[self.parentTreeNode][1]:
                idGrupo = qgis.utils.iface.legendInterface (). addGroup (self.tr('Area'), True,self.parentTreeNode)
            else:
                idGrupo = groupList[self.parentTreeNode::].index(self.tr('Area'))
            for category in categories:
                self.prepareLayer(category, table_names, idGrupo)
                
    def prepareLayer(self, category, table_names, idGrupo):
        idSubgrupo = qgis.utils.iface.legendInterface().addGroup(category, True, idGrupo)
        table_names.sort(reverse=True)
        for table_name in table_names:
            schema, layerName = self.widget.abstractDb.getTableSchema(table_name)
            if (category.split('.')[1] == layerName.split('_')[0]) and (category.split('.')[0] == schema):
                edgvLayer = self.layerFactory.makeLayer(self.widget.abstractDb, self.codeList, table_name)
                edgvLayer.load(self.widget.crs, idSubgrupo)<|MERGE_RESOLUTION|>--- conflicted
+++ resolved
@@ -124,13 +124,8 @@
         try:
             classes = self.widget.abstractDb.listGeomClassesFromDatabase()
         except Exception as e:
-<<<<<<< HEAD
             QgsMessageLog.logMessage(e.args[0], 'DSG Tools Plugin', QgsMessageLog.CRITICAL)
             self.bar.pushMessage(self.tr("CRITICAL!"), self.tr('A problem occurred! Check log for details.'), level=QgsMessageBar.CRITICAL)
-=======
-            self.bar.pushMessage(self.tr("CRITICAL!"), self.tr('A problem occurred! Check log for details.'), level=QgsMessageBar.CRITICAL)
-            QgsMessageLog.logMessage(e.args[0], 'DSG Tools Plugin', QgsMessageLog.CRITICAL)
->>>>>>> d7ec221f
             
         for table in classes:
             schema, layerName = self.widget.abstractDb.getTableSchema(table)
@@ -191,7 +186,7 @@
             self.checkBoxPolygon.setCheckState(0)
             
     def pushMessage(self, msg):
-        self.bar.pushMessage('', msg, level=QgsMessageBar.CRITICAL)
+        self.bar.pushMessage('', msg, level=QgsMessageBar.WARNING)
 
     def cancel(self):
         self.restoreInitialState()
