# -*- coding: utf-8 -*-
"""
/***************************************************************************
 DsgTools
                                 A QGIS plugin
 Brazilian Army Cartographic Production Tools
                             -------------------
        begin                : 2016-05-07
        git sha              : $Format:%H$
        copyright            : (C) 2016 by Brazilian Army - Geographic Service Bureau
        email                : suporte.dsgtools@dsg.eb.mil.br
 ***************************************************************************/

/***************************************************************************
 *                                                                         *
 *   This program is free software; you can redistribute it and/or modify  *
 *   it under the terms of the GNU General Public License as published by  *
 *   the Free Software Foundation; either version 2 of the License, or     *
 *   (at your option) any later version.                                   *
 *                                                                         *
 ***************************************************************************/
"""
import os

# Qt imports
from PyQt4 import QtGui, uic
from PyQt4.QtCore import pyqtSlot, Qt
from PyQt4.QtCore import pyqtSlot, pyqtSignal

# QGIS imports
from qgis.core import QgsMapLayer, QgsDataSourceURI, QgsGeometry, QgsMapLayerRegistry, QgsProject, QgsLayerTreeLayer, QgsFeature, QgsMessageLog, QgsCoordinateTransform, QgsCoordinateReferenceSystem, QgsEditFormConfig
from qgis.gui import QgsMessageBar, QgisInterface
import qgis as qgis

#DsgTools imports
from DsgTools.ProductionTools.FieldToolBox.field_setup import FieldSetup
from DsgTools.Factories.DbFactory.dbFactory import DbFactory
from DsgTools.Factories.LayerLoaderFactory.layerLoaderFactory import LayerLoaderFactory

FORM_CLASS, _ = uic.loadUiType(os.path.join(
    os.path.dirname(__file__), 'field_toolbox.ui'))

class FieldToolbox(QtGui.QDockWidget, FORM_CLASS):
    def __init__(self, iface, parent = None):
        """Constructor."""
        super(self.__class__, self).__init__(parent)
        # Set up the user interface from Designer.
        # After setupUI you can access any designer object by doing
        # self.<objectname>, and you can use autoconnect slots - see
        # http://qt-project.org/doc/qt-4.8/designer-using-a-ui-file.html
        # #widgets-and-dialogs-with-auto-connect
        self.setupUi(self)
        self.iface = iface
        self.buttons = []
        self.prevLayer = None
        self.buttonName = ''
        self.category = ''
        self.widget.dbChanged.connect(self.defineFactory)
        self.releaseButtonConected = False
        self.prevLayerConnected = False
        self.dynamicList = []
    
    def defineFactory(self,abstractDb):
        self.layerLoader = LayerLoaderFactory().makeLoader(self.iface,abstractDb)
    
    def setEditButtonEnabled(self, enabled):
        self.editCurrentConfigButton.setEnabled(enabled)
    
    @pyqtSlot(bool, name='on_setupButton_clicked')
    @pyqtSlot(bool, name='on_editCurrentConfigButton_clicked')
    def populateWindow(self):
        """
        Creates the buttons according to the field setup
        """
        if self.widget.abstractDb == None:
            QtGui.QMessageBox.critical(self, self.tr('Error!'), self.tr('First select a database!'))
            return
        sender = self.sender().text()
        dlg = FieldSetup(self.widget.abstractDb)
        if sender == self.tr('Edit Current Config'):
            dlg.loadReclassificationConf(self.reclassificationDict)
        result = dlg.exec_()
        
        if result == 1:
            self.createButtonsOnInterface(dlg)
            self.setEditButtonEnabled(True)
            
    def createButtonsOnInterface(self, dlg):
        #reclassification dictionary made from the field setup file
        self.reclassificationDict = dlg.makeReclassificationDict()
        #button size defined by the user
        self.size = dlg.slider.value()
        #check if the button must be grouped by category
        withTabs = dlg.checkBox.isChecked()
        #actual button creation step
        self.createButtons(self.reclassificationDict, withTabs)
            
    @pyqtSlot(int)
    def on_checkBox_stateChanged(self, state):
        """
        Adjusts tool behavior. The default state makes the tool work with selected features
        but the user can choose to acquire a feature in real time. When working in real time the buttons must be checkable.
        """
        if self.checkBox.checkState() == Qt.Checked:
            #connecting iface signals
            self.iface.currentLayerChanged.connect(self.acquire)
            for button in self.buttons:
                #disconnecting the clicked signal
                button.clicked.disconnect(self.reclassify)
                #changing button behavior
                button.setCheckable(True)
        else:
            #disconnecting iface signals
            try:self.iface.currentLayerChanged.disconnect(self.acquire)
            except:pass
            for button in self.buttons:
                #connecting the clicked signal
                button.clicked.connect(self.reclassify)
                #changing button behavior
                button.setCheckable(False)            
        
    def createWidgetWithoutTabs(self, formLayout):
        """
        Adjusts the scroll area to receive the buttons directly (not grouped by category)
        formLayout: Layout used to receive all the buttons
        """
        w = QtGui.QWidget()
        w.setLayout(formLayout)
        self.scrollArea.setWidget(w)

    def createWidgetWithTabs(self, formLayout):
        """
        Creates a scroll area for each form layout.
        formLayout: Layout used to receive the buttons in each tab
        """
        scrollArea = QtGui.QScrollArea()
        scrollArea.setWidgetResizable(True)
        scrollArea.setFrameShape(QtGui.QFrame.Shape(0))  # no frame
        w = QtGui.QWidget()
        w.setLayout(formLayout)
        scrollArea.setWidget(w)
        return scrollArea
    
    def createButton(self, button):
        """
        Creates the buttons according to the user size definition
        button: Button name
        """
        pushButton = QtGui.QPushButton(button)
        pushButton.clicked.connect(self.reclassify)
        pushButton.toggled.connect(self.acquire)
        if self.size == 0:
            pushButton.setMinimumSize(100, 25)
            pushButton.setStyleSheet('font-size:12px')
        elif self.size == 1:            
            pushButton.setMinimumSize(100, 40)
            pushButton.setStyleSheet('font-size:20px')
        elif self.size == 2:            
            pushButton.setMinimumSize(100, 80)
            pushButton.setStyleSheet('font-size:30px')
        self.buttons.append(pushButton)
        return pushButton        
        
    def createButtons(self, reclassificationDict, createTabs=False):
        """
        Convenience method to create buttons
        createTabs: Indicates if the buttons must be created within tabs
        """
        self.buttons = []
        widget = self.scrollArea.takeWidget()
        if createTabs:
            self.createButtonsWithTabs(reclassificationDict)
        else:
            self.createButtonsWithoutTabs(reclassificationDict)
            
        self.on_checkBox_stateChanged(0)
            
    def createButtonsWithoutTabs(self, reclassificationDict):
        """
        Specific method to create buttons without tabs
        reclassificationDict: dictionary used to create the buttons
        """
        formLayout = QtGui.QFormLayout()
        self.createWidgetWithoutTabs(formLayout)
        sortedButtonNames = []
        for category in reclassificationDict.keys():
            if category == 'version':
                continue
            for edgvClass in reclassificationDict[category].keys():
                for button in reclassificationDict[category][edgvClass].keys():
                    sortedButtonNames.append(button)
        sortedButtonNames.sort()
        for button in sortedButtonNames:       
            pushButton = self.createButton(button)
            formLayout.addRow(pushButton)

    def createButtonsWithTabs(self, reclassificationDict):
        """
        Specific method to create buttons with tabs
        reclassificationDict: dictionary used to create the buttons
        """
        gridLayout = QtGui.QGridLayout()
        tabWidget = QtGui.QTabWidget()
        tabWidget.setTabPosition(QtGui.QTabWidget.West)
        gridLayout.addWidget(tabWidget)
        self.scrollArea.setWidget(tabWidget)
        
        for category in reclassificationDict.keys():
            if category == 'version':
                continue
            sortedButtonNames = []
            formLayout = QtGui.QFormLayout()
            scrollArea = self.createWidgetWithTabs(formLayout)
            tabWidget.addTab(scrollArea, category)
            for edgvClass in reclassificationDict[category].keys():
                for button in reclassificationDict[category][edgvClass].keys():
                    sortedButtonNames.append(button)
            sortedButtonNames.sort()
            for button in sortedButtonNames:       
                pushButton = self.createButton(button)
                formLayout.addRow(pushButton)
                    
    def loadLayer(self, layer):
        """
        Loads the layer used in the actual reclassification
        layer: Layer name
        """
        try:
            return self.layerLoader.load([layer], uniqueLoad=True)[layer]
        except Exception as e:
            QtGui.QMessageBox.critical(self, self.tr('Error!'), self.tr('Could not load the selected classes!\n')+str(e.args[0]))
            
    def checkConditions(self):
        """
        Check the conditions to see if the tool can be used
        """
        if not self.widget.abstractDb:
            QtGui.QMessageBox.critical(self, self.tr('Critical!'), self.tr('Please, select a database.'))
            return False
        
        try:
            version = self.widget.abstractDb.getDatabaseVersion()
        except Exception as e:
            QtGui.QMessageBox.critical(self, self.tr('Critical!'), self.tr('Problem obtaining database version! Please, check log for details.'))
            QgsMessageLog.logMessage(e.args[0], "DSG Tools Plugin", QgsMessageLog.CRITICAL)
            return False
            
        if self.reclassificationDict['version'] != version:
            QtGui.QMessageBox.critical(self, self.tr('Critical!'), self.tr('Database version does not match the field toolbox version.'))
            return False
        return True
    
    def getLayerFromButton(self, button):
        """
        Gets the correct layer to be used in the tool
        """
        #edgvClass found in the dictionary (this is made using the sqlite seed)
        (category, edgvClass) = self.findReclassificationClass(button)
        
        driverName = self.widget.abstractDb.getType()
        if driverName == "QSQLITE":
            #reclassification layer name
            reclassificationClass = '_'.join(edgvClass.split('_')[1::])
        if driverName == "QPSQL":
            #reclassification layer name
            reclassificationClass = '_'.join(edgvClass.split('.')[1::])
            
        #getting the QgsVectorLayer to perform the reclassification
        reclassificationLayer = self.loadLayer(reclassificationClass)
            
        if reclassificationLayer:
            self.iface.setActiveLayer(reclassificationLayer)
            #entering in editing mode
            if not reclassificationLayer.isEditable():
                reclassificationLayer.startEditing()

        return (reclassificationLayer, category, edgvClass)
    
    @pyqtSlot(int)
    def setAttributesFromButton(self, featureId):
        """
        Sets the attributes for the newly added feature
        featureId: added feature
        """
        #layer that sent the signal
        layer = self.sender()
<<<<<<< HEAD
        layer.beginEditCommand(self.tr('DsgTools reclassification'))
        self.dynamicList.append((featureId,layer))

    def updateAttributesAfterAdding(self):
        while self.dynamicList:
            featureId, layer = self.dynamicList.pop()
            #accessing added features
            editBuffer = layer.editBuffer()
            features = editBuffer.addedFeatures()
            for key in features.keys():
                #just checking the newly added feature, the other I don't care
                if key == featureId:
                    feature = features[key]
                    #setting the attributes using the reclassification dictionary
                    self.setFeatureAttributes(feature, editBuffer)
            layer.endEditCommand()
=======
        #accessing added features
        editBuffer = layer.editBuffer()
        features = editBuffer.addedFeatures()
        for key in features.keys():
            #just checking the newly added feature, the others, I don't care
            if key == featureId:
                feature = features[key]
                #setting the attributes using the reclassification dictionary
                self.setFeatureAttributes(feature, editBuffer)
>>>>>>> 3df382bb
                
    def setFeatureAttributes(self, newFeature, editBuffer = None):
        """
        Changes attribute values according to the reclassification dict using the edit buffer
        newFeature: newly added
        editBuffer: layer edit buffer
        """
        #setting the attributes using the reclassification dictionary
        for attribute in self.reclassificationDict[self.category][self.edgvClass][self.buttonName].keys():
            idx = newFeature.fieldNameIndex(attribute)
            #value to be changed
            value = self.reclassificationDict[self.category][self.edgvClass][self.buttonName][attribute]
            #actual attribute change
            if editBuffer:
                #this way we are working with the edit buffer
                editBuffer.changeAttributeValue(newFeature.id(), idx, value)
            else:
                #this way are working with selected features and inserting a new one in the layer
                newFeature.setAttribute(idx, value)
                
        if not editBuffer:
            # we should return when under the normal behavior
            return newFeature
        
    def disconnectLayerSignals(self):
        """
        Disconnecting the signals from the previous layer
        """
        if self.prevLayer:
            try:
                self.prevLayer.featureAdded.disconnect(self.setAttributesFromButton)
<<<<<<< HEAD
                self.prevLayer.editCommandEnded.disconnect(self.updateAttributesAfterAdding)
                self.prevLayerConnected = False
            except:
                pass
            try:
=======
>>>>>>> 3df382bb
                self.prevLayer.editFormConfig().setSuppress(QgsEditFormConfig.SuppressOff)
            except:
                pass

    @pyqtSlot(bool)
    def acquire(self, pressed):
        """
        Performs the actual reclassification, moving the geometry to the correct layer along with the specified attributes.
        The difference here is the use of real time editing to make the reclassification
        """
        if pressed:
            if not self.checkConditions():
                return
            
            #getting the object that sent the signal
            sender = self.sender()
            
            #if the sender is out iface object, this means that the user made the click and changed the current layer
            #when this happens we should untoggle all buttons
            if isinstance(sender, QgisInterface):
                #checking if another button is checked
                for button in self.buttons:
                    button.setChecked(False)
                #return and do nothing else
                return

            #button that sent the signal
            self.buttonName = sender.text()
    
            #checking if another button is checked
            for button in self.buttons:
                if button.text() != self.buttonName and button.isChecked():
                    button.setChecked(False)
                    
            #disconnecting the previous layer
            self.disconnectLayerSignals()
    
            (reclassificationLayer, self.category, self.edgvClass) = self.getLayerFromButton(self.buttonName)

            #suppressing the form dialog
            reclassificationLayer.editFormConfig().setSuppress(QgsEditFormConfig.SuppressOn)
            #connecting addedFeature signal
            reclassificationLayer.featureAdded.connect(self.setAttributesFromButton)
<<<<<<< HEAD
            reclassificationLayer.editCommandEnded.connect(self.updateAttributesAfterAdding)
=======
>>>>>>> 3df382bb
            #triggering the add feature tool
            self.iface.actionAddFeature().trigger()            
            #setting the previous layer             
<<<<<<< HEAD
            self.prevLayer = reclassificationLayer        
=======
            self.prevLayer = reclassificationLayer
>>>>>>> 3df382bb
        else:
            #disconnecting the previous layer
            self.disconnectLayerSignals()
            
    @pyqtSlot()
    def reclassify(self):
        """
        Performs the actual reclassification, moving the geometry to the correct layer along with the specified attributes
        """
        if not self.checkConditions():
            return
        
        somethingMade = False
        
        #button that sent the signal
        self.buttonName = self.sender().text()
        (reclassificationLayer, self.category, self.edgvClass) = self.getLayerFromButton(self.buttonName)

        mapLayers = self.iface.mapCanvas().layers()
        crsSrc = QgsCoordinateReferenceSystem(self.widget.crs.authid())
        for mapLayer in mapLayers:
            if mapLayer.type() != QgsMapLayer.VectorLayer:
                continue
            
            #iterating over selected features
            featList = []
            mapLayerCrs = mapLayer.crs()
            #creating a coordinate transformer (mapLayerCrs to crsSrc)
            coordinateTransformer = QgsCoordinateTransform(mapLayerCrs, crsSrc)
            for feature in mapLayer.selectedFeatures():
                geom = feature.geometry()
                geom.convertToMultiType()
                if 'geometry' in dir(geom):
                    geom.geometry().dropMValue()
                    geom.geometry().dropZValue()
                #creating a new feature according to the reclassification layer
                newFeature = QgsFeature(reclassificationLayer.pendingFields())
                #transforming the geometry to the correct crs
                geom.transform(coordinateTransformer)
                #setting the geometry
                newFeature.setGeometry(geom)
                #setting the attributes using the reclassification dictionary
                newFeature = self.setFeatureAttributes(newFeature)
                #adding the newly created feature to the addition list
                featList.append(newFeature)
                somethingMade = True
            #actual feature insertion
            reclassificationLayer.addFeatures(featList, False)
        
            if len(mapLayer.selectedFeatures()) > 0:
                mapLayer.startEditing()
                mapLayer.deleteSelectedFeatures()
        
        if somethingMade:
            self.iface.messageBar().pushMessage(self.tr('Information!'), self.tr('Features reclassified with success!'), level=QgsMessageBar.INFO, duration=3)

    def findReclassificationClass(self, button):
        """
        Finds the reclassification class according to the button
        button: Button clicked by the user to perform the reclassification
        """
        for category in self.reclassificationDict.keys():
            if category == 'version':
                continue
            for edgvClass in self.reclassificationDict[category].keys():
                for buttonName in self.reclassificationDict[category][edgvClass].keys():
                    if button == buttonName:
                        #returning the desired edgvClass
                        return (category, edgvClass)
<<<<<<< HEAD
        return ()
                    
    def searchLayer(self, group, name):
        """
        Checks if a layer is already loaded in TOC. Case positive return it, case negative return None
        group: Group name
        name: Layer name
        """
        layerNodes = group.findLayers()
        for node in layerNodes:
            if node.layerName() == name:
                return node.layer()
        return None

    def disconnectOnReleaseButton(self, tool):
        for button in self.buttons:
            button.setChecked(False)
        self.iface.mapCanvas().mapToolSet.disconnect(self.disconnectOnReleaseButton)
        self.releaseButtonConected = False
        self.disconnectLayerSignals()
=======
        return ()
>>>>>>> 3df382bb
<|MERGE_RESOLUTION|>--- conflicted
+++ resolved
@@ -284,7 +284,6 @@
         """
         #layer that sent the signal
         layer = self.sender()
-<<<<<<< HEAD
         layer.beginEditCommand(self.tr('DsgTools reclassification'))
         self.dynamicList.append((featureId,layer))
 
@@ -301,7 +300,6 @@
                     #setting the attributes using the reclassification dictionary
                     self.setFeatureAttributes(feature, editBuffer)
             layer.endEditCommand()
-=======
         #accessing added features
         editBuffer = layer.editBuffer()
         features = editBuffer.addedFeatures()
@@ -311,7 +309,6 @@
                 feature = features[key]
                 #setting the attributes using the reclassification dictionary
                 self.setFeatureAttributes(feature, editBuffer)
->>>>>>> 3df382bb
                 
     def setFeatureAttributes(self, newFeature, editBuffer = None):
         """
@@ -343,14 +340,11 @@
         if self.prevLayer:
             try:
                 self.prevLayer.featureAdded.disconnect(self.setAttributesFromButton)
-<<<<<<< HEAD
                 self.prevLayer.editCommandEnded.disconnect(self.updateAttributesAfterAdding)
                 self.prevLayerConnected = False
             except:
                 pass
             try:
-=======
->>>>>>> 3df382bb
                 self.prevLayer.editFormConfig().setSuppress(QgsEditFormConfig.SuppressOff)
             except:
                 pass
@@ -394,18 +388,12 @@
             reclassificationLayer.editFormConfig().setSuppress(QgsEditFormConfig.SuppressOn)
             #connecting addedFeature signal
             reclassificationLayer.featureAdded.connect(self.setAttributesFromButton)
-<<<<<<< HEAD
             reclassificationLayer.editCommandEnded.connect(self.updateAttributesAfterAdding)
-=======
->>>>>>> 3df382bb
             #triggering the add feature tool
             self.iface.actionAddFeature().trigger()            
             #setting the previous layer             
-<<<<<<< HEAD
             self.prevLayer = reclassificationLayer        
-=======
             self.prevLayer = reclassificationLayer
->>>>>>> 3df382bb
         else:
             #disconnecting the previous layer
             self.disconnectLayerSignals()
@@ -475,7 +463,6 @@
                     if button == buttonName:
                         #returning the desired edgvClass
                         return (category, edgvClass)
-<<<<<<< HEAD
         return ()
                     
     def searchLayer(self, group, name):
@@ -488,14 +475,4 @@
         for node in layerNodes:
             if node.layerName() == name:
                 return node.layer()
-        return None
-
-    def disconnectOnReleaseButton(self, tool):
-        for button in self.buttons:
-            button.setChecked(False)
-        self.iface.mapCanvas().mapToolSet.disconnect(self.disconnectOnReleaseButton)
-        self.releaseButtonConected = False
-        self.disconnectLayerSignals()
-=======
-        return ()
->>>>>>> 3df382bb
+        return None